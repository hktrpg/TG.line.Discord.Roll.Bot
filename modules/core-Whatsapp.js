--- conflicted
+++ resolved
@@ -42,7 +42,6 @@
 // Load the session data if it has been previously saved
 let sessionData;
 
-<<<<<<< HEAD
 async function hello() {
 	if (!process.env.mongoURL) {
 		let data = await schema.whatsapp.findOne({});
@@ -50,12 +49,7 @@
 	}
 	if (require('fs').existsSync(SESSION_FILE_PATH) && !sessionData) {
 		sessionData = JSON.parse(require('fs').readFileSync(SESSION_FILE_PATH).toString());
-=======
-const client = new Client({
-	session: sessionData,
-	puppeteer: {
-		args: ['--no-sandbox', '--disable-setuid-sandbox']
->>>>>>> 61088755
+
 	}
 	const client = new Client({
 		session: sessionData,
@@ -87,7 +81,7 @@
 	client.on('ready', () => {
 		console.log('Client is ready!');
 	});
-<<<<<<< HEAD
+
 	/*
 		__proto__:Object {constructor: , __defineGetter__: , __defineSetter__: , …}
 		isForwarded:false
@@ -119,55 +113,7 @@
 		let mainMsg = inputStr.match(msgSplitor); //定義輸入字串
 		if (mainMsg && mainMsg[0]) {
 			trigger = mainMsg[0].toString().toLowerCase();
-=======
-});
-
-client.on('ready', () => {
-	console.log('Client is ready!');
-});
-/*
-	__proto__:Object {constructor: , __defineGetter__: , __defineSetter__: , …}
-	isForwarded:false
-	author:undefined
-body:"1e"
-broadcast:false
-from:"85********@c.us"
-fromMe:false
-hasMedia:false
-hasQuotedMsg:false
-	location:undefined
-	mediaKey:undefined
-	mentionedIds:Array(0) []
-	timestamp:33333
-	to:"852******@c.us"
-	type:"chat"
-	*/
-client.on('message', async msg => {
-	if (!msg.body || msg.fromMe || msg.isForwarded) return;
-	let displaynamecheck = true;
-	let inputStr = msg.body;
-	let membercount, groupid, trigger = "";
-	let getChatDetail = await client.getChatById(msg.from)
-	if (getChatDetail.isGroup) {
-		groupid = getChatDetail.id._serialized;
-		//console.log('groupid:', groupid)
-		membercount = getChatDetail.participants.length - 1;
-	}
-	let mainMsg = inputStr.match(msgSplitor); //定義輸入字串
-	if (mainMsg && mainMsg[0]) {
-		trigger = mainMsg[0].toString().toLowerCase();
-	}
-	//指定啟動詞在第一個詞&把大階強制轉成細階
-	if (trigger == ".me") {
-		displaynamecheck = false;
-	}
-	let privatemsg = 0;
-
-	function privateMsg() {
-		if (trigger.match(/^dr$/i) && mainMsg && mainMsg[1]) {
-			privatemsg = 1;
-			inputStr = inputStr.replace(/^dr\s+/i, '');
->>>>>>> 61088755
+
 		}
 		//指定啟動詞在第一個詞&把大階強制轉成細階
 		if (trigger == ".me") {
