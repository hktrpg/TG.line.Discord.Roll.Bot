"use strict";
if (!process.env.mongoURL) {
    return;
}
const crypto = require('crypto');
const fs = require('fs');
const http = require('http');
const https = require('https');
const path = require('path');

const cors = require('cors');
const express = require('express');
const favicon = require('serve-favicon');
const helmet = require('helmet');
const {
    RateLimiterMemory
} = require('rate-limiter-flexible');

const candle = require('../modules/candleDays.js');
const cspConfig = require('../modules/config/csp.js');
const mainCharacter = require('../roll/z_character').mainCharacter;
const security = require('../utils/security.js');
const schema = require('./schema.js');

const www = express();
//const loglink = (LOGLINK) ? LOGLINK + '/tmp/' : process.cwd() + '/tmp/';
const LOGLINK = (process.env.LOGLINK) ? process.env.LOGLINK + '/tmp/' : process.cwd() + '/tmp/';
const MESSAGE_SPLITOR = (/\S+/ig)
const privateKey = (process.env.KEY_PRIKEY) ? process.env.KEY_PRIKEY : null;
const certificate = (process.env.KEY_CERT) ? process.env.KEY_CERT : null;
const APIswitch = (process.env.API) ? process.env.API : null;
const ca = (process.env.KEY_CA) ? process.env.KEY_CA : null;
const isMaster = (process.env.MASTER) ? process.env.MASTER : null;
const salt = process.env.SALT;
let options = {
    key: null,
    cert: null,
    ca: null
};

// ============= Rate Limiter Configuration =============
// Adjusted limits to be more permissive for testing while still protecting against attacks
const rateLimitConfig = {
    chatRoom: { points: 90, duration: 60 },
    card: { points: 300, duration: 60 }, // Increased from 120 to 300 for better testing experience
    cardRead: { points: 500, duration: 60 }, // Separate limit for read operations (public cards, list info)
    api: { points: 10_000, duration: 10 }
};

const rateLimits = Object.entries(rateLimitConfig).reduce((acc, [key, config]) => {
    acc[key] = new RateLimiterMemory(config);
    return acc;
}, {});

const checkRateLimit = async (type, address) => {
    try {
        await rateLimits[type].consume(address);
        return false;
    } catch {
        return true;
    }
};

// ============= SSL Configuration =============
const initSSL = () => {
    if (!privateKey) return {};
    try {
        return {
            key: privateKey ? fs.readFileSync(privateKey) : null,
            cert: certificate ? fs.readFileSync(certificate) : null,
            ca: ca ? fs.readFileSync(ca) : null
        };
    } catch (error) {
        console.error('[Web Server] SSL key reading error:', error.message);
        return {};
    }
};

(async () => {
    options = initSSL();
})();



process.on('uncaughtException', (warning) => {
    console.error('[Web Server] Uncaught exception:', warning);
    console.warn('[Web Server] Error name:', warning.name);
    console.warn('[Web Server] Error message:', warning.message);
    // const clock = setTimeout(createWebServer, 60000 * 5);
});

const records = require('./records.js');
const port = process.env.WWWPORT || 20_721;
const channelKeyword = '';
exports.analytics = require('./analytics');

// ============= Web Server Creation =============
function createWebServer(options = {}, www) {
    if (!process.env.CREATEWEB) return;
    const server = options.key
        ? https.createServer(options, www)
        : http.createServer(www);

    const protocol = options.key ? 'https' : 'http';
<<<<<<< HEAD
    console.log(`[www]${protocol} server`);
=======
        console.log(`[Web Server] ${protocol} server`);
>>>>>>> 6a2911f8
    // Ensure malformed requests/sockets are closed and not left hanging
    // to avoid double-emitted socket errors from Node's http(s) server.
    server.on('clientError', (err, socket) => {
        // Immediately destroy the socket to prevent double error emission
        // Do not attempt to send responses when handling clientError
        try {
            if (socket && !socket.destroyed) {
                // Don't pass the error to destroy() if socket is already errored
                socket.destroy();
            }
        } catch (error) {
            // Log the destruction error but don't re-throw
            console.error('[Web Server] Error destroying socket in clientError handler:', error.message);
        }
    });

    // For HTTPS servers, also proactively destroy on TLS handshake errors
    server.on('tlsClientError', (err, socket) => {
        try {
            if (socket && !socket.destroyed) {
                // Don't pass the error to destroy() if socket is already errored
                socket.destroy();
            }
        } catch (error) {
            // Log the destruction error but don't re-throw
            console.error('[Web Server] Error destroying socket in tlsClientError handler:', error.message);
        }
    });
    server.listen(port, () => {
<<<<<<< HEAD
        console.log("[www] Web Server Started. Link: " + protocol + "://127.0.0.1:" + port);
=======
        console.log(`[Web Server] Server started. Link: ${protocol}://127.0.0.1:${port}`);
>>>>>>> 6a2911f8
    });

    return server;
}
const server = createWebServer(options, www);

// 初始化 Socket.IO (只有在 server 存在時)
const io = server ? require('socket.io')(server) : null;

// 加入線上人數計數
let onlineCount = 0;


www.use(helmet({
    contentSecurityPolicy: {
        directives: cspConfig
    }
}));
www.use(cors({
    origin: /\.hktrpg\.com$/, // Accepts all subdomains of hktrpg.com
    methods: ['GET', 'POST'],
    allowedHeaders: [
        'Content-Type',
        'Authorization'
    ],
    credentials: true,
    maxAge: 86_400,
    optionsSuccessStatus: 200
}));

www.get('*/favicon.ico', async (req, res) => {
    if (await checkRateLimit('api', req.ip)) {
        res.status(429).end();
        return;
    }
    res.sendFile(path.join(process.cwd(), 'views/image', 'favicon.ico'));
});
www.use(favicon(path.join(process.cwd(), 'views/image', 'favicon.ico')));

www.get('/', async (req, res) => {
    if (await checkRateLimit('api', req.ip)) {
        res.status(429).end();
        return;
    }
    res.sendFile(process.cwd() + '/views/index.html');
});
www.get('/api', async (req, res) => {
    if (!APIswitch || await limitRaterApi(req.ip)) return;

    if (
        !req || !req.query || !req.query.msg
    ) {
        res.writeHead(200, { 'Content-type': 'application/json' })
        res.end(String.raw`{"message":"welcome to HKTRPG API.\n To use, please enter the content in query: msg \n like https://api.hktrpg.com?msg=1d100\n command bothelp for tutorials."}`)
        return;
    }

    let ip = req.headers['x-forwarded-for'] ||
        req.socket.remoteAddress ||
        null;
    if (ip && await limitRaterApi(ip)) return;
    let rplyVal = {}
    let trigger = '';
    let mainMsg = req.query.msg.match(MESSAGE_SPLITOR); // 定義輸入字串
    if (mainMsg && mainMsg[0])
        trigger = mainMsg[0].toString().toLowerCase(); // 指定啟動詞在第一個詞&把大階強制轉成細階

    // 訊息來到後, 會自動跳到analytics.js進行骰組分析
    // 如希望增加修改骰組,只要修改analytics.js的條件式 和ROLL內的骰組檔案即可,然後在HELP.JS 增加說明.
    if (channelKeyword != '' && trigger == channelKeyword.toString().toLowerCase()) {
        rplyVal = await exports.analytics.parseInput({
            inputStr: mainMsg.join(' '),
            botname: "Api"
        })

    } else {
        if (channelKeyword == '') {
            rplyVal = await exports.analytics.parseInput({
                inputStr: mainMsg.join(' '),
                botname: "Api"
            })
        }
    }

    if (!rplyVal || !rplyVal.text) rplyVal.text = '';
    res.writeHead(200, { 'Content-type': 'application/json' })
    res.end(`{"message":"${jsonEscape(rplyVal.text)}"}`)
    return;


});

// Local bot endpoint for personal room (no broadcasting/records)
www.get('/api/local', async (req, res) => {
    if (await checkRateLimit('api', req.ip)) {
        res.status(429).end();
        return;
    }

    try {
        const q = (req && req.query && typeof req.query.msg === 'string') ? req.query.msg : '';
        if (!q) {
            res.writeHead(200, { 'Content-type': 'application/json' });
            res.end(String.raw`{"message":""}`);
            return;
        }

        const mainMsg = q.match(MESSAGE_SPLITOR);
        let rplyVal = {};
        if (mainMsg && mainMsg.length > 0) {
            const processedInput = mainMsg.join(' ');
            rplyVal = await exports.analytics.parseInput({
                inputStr: processedInput,
                botname: "Local"
            });
        }
        if (!rplyVal || !rplyVal.text) rplyVal = { text: '' };
        res.writeHead(200, { 'Content-type': 'application/json' });
        res.end(`{"message":"${jsonEscape(rplyVal.text)}"}`);
    } catch (error) {
        console.error('[Web Server] Error in /api/local:', error.message);
        res.writeHead(200, { 'Content-type': 'application/json' });
        res.end(String.raw`{"message":""}`);
    }
});

www.get('/api/dice-commands', async (req, res) => {
    if (await checkRateLimit('api', req.ip)) {
        res.status(429).end();
        return;
    }

    const rollDir = path.join(process.cwd(), 'roll');
    const files = fs.readdirSync(rollDir);
    const commandsData = [];

    const ignoredFiles = ['z_', 'rollbase', 'demo', 'export', 'forward', 'help', 'init', 'request-rolling', 'token', 'edit'];

    for (const file of files) {
        if (file.endsWith('.js') && !ignoredFiles.some(prefix => file.startsWith(prefix))) {
            try {
                const modulePath = path.join(rollDir, file);
                const commandModule = require(modulePath);

                if (commandModule.webCommand !== false && commandModule.discordCommand && commandModule.gameName && commandModule.getHelpMessage) {
                    const gameName = commandModule.gameName();
                    const helpMessage = await commandModule.getHelpMessage();
                    const commands = [];

                    for (const cmd of commandModule.discordCommand) {
                        const commandJson = cmd.data.toJSON();
                        const subcommands = commandJson.options ? commandJson.options.filter(opt => opt.type === 1) : [];

                        if (subcommands.length > 0) {
                            for (const sub of subcommands) {
                                const mockInteraction = {
                                    options: {
                                        getSubcommand: () => sub.name,
                                        getString: (name) => {
                                            return sub.options?.find(o => o.name === name)
                                                ? `PLACEHOLDER_STRING_${name}`
                                                : null;
                                        },
                                        getInteger: (name) => {
                                            return sub.options?.find(o => o.name === name)
                                                ? `PLACEHOLDER_INTEGER_${name}`
                                                : null;
                                        },
                                        getBoolean: () => {
                                            return false;
                                        },
                                        getNumber: (name) => {
                                            return sub.options?.find(o => o.name === name)
                                                ? `PLACEHOLDER_NUMBER_${name}`
                                                : null;
                                        },
                                    }
                                };

                                try {
                                    const executeTemplate = await cmd.execute(mockInteraction);
                                    
                                    // 為支持自動完成的選項添加配置
                                    const optionsWithAutocomplete = (sub.options || []).map(option => {
                                        if (option.autocomplete === true) {
                                            return {
                                                ...option,
                                                autocomplete: {
                                                    enabled: true,
                                                    module: option.autocompleteModule || 'default',
                                                    searchFields: option.autocompleteSearchFields || ['display', 'value'],
                                                    limit: option.autocompleteLimit || 8,
                                                    minQueryLength: option.autocompleteMinQueryLength || 1,
                                                    placeholder: option.description,
                                                    noResultsText: option.autocompleteNoResultsText || '找不到相關結果'
                                                }
                                            };
                                        }
                                        return option;
                                    });
                                    
                                    commands.push({
                                        json: {
                                            name: `${commandJson.name}_${sub.name}`,
                                            description: sub.description,
                                            options: optionsWithAutocomplete
                                        },
                                        execute: executeTemplate,
                                        flagMap: cmd.flagMap || {}
                                    });
                                } catch { /* Ignore errors in mock execution */ }
                            }
                        } else {
                            const mockInteraction = {
                                options: {
                                    getSubcommand: () => null,
                                    getString: (name) => {
                                        return commandJson.options?.find(o => o.name === name)
                                            ? `PLACEHOLDER_STRING_${name}`
                                            : null;
                                    },
                                    getInteger: (name) => {
                                        return commandJson.options?.find(o => o.name === name)
                                            ? `PLACEHOLDER_INTEGER_${name}`
                                            : null;
                                    },
                                    getBoolean: () => {
                                        return false;
                                    },
                                    getNumber: (name) => {
                                        return commandJson.options?.find(o => o.name === name)
                                            ? `PLACEHOLDER_NUMBER_${name}`
                                            : null;
                                    },
                                }
                            };
                            try {
                                const executeTemplate = await cmd.execute(mockInteraction);
                                
                                // 為支持自動完成的選項添加配置
                                const optionsWithAutocomplete = (commandJson.options || []).map(option => {
                                    if (option.autocomplete === true) {
                                        return {
                                            ...option,
                                            autocomplete: {
                                                enabled: true,
                                                module: option.autocompleteModule || 'default',
                                                searchFields: option.autocompleteSearchFields || ['display', 'value'],
                                                limit: option.autocompleteLimit || 8,
                                                minQueryLength: option.autocompleteMinQueryLength || 1,
                                                placeholder: option.description,
                                                noResultsText: option.autocompleteNoResultsText || '找不到相關結果'
                                            }
                                        };
                                    }
                                    return option;
                                });
                                
                                commands.push({
                                    json: {
                                        ...commandJson,
                                        options: optionsWithAutocomplete
                                    },
                                    execute: executeTemplate,
                                    flagMap: cmd.flagMap || {}
                                });
                            } catch { /* Ignore errors in mock execution */ }
                        }
                    }

                    commandsData.push({
                        fileName: file,
                        gameName: gameName,
                        helpMessage: helpMessage,
                        commands: commands
                    });
                }
            } catch (error) {
                console.error(`[Web Server] Error processing file ${file}:`, error);
            }
        }
    }

    res.json(commandsData);
});

// 自動完成模組註冊系統
const autocompleteModules = {};

// 快取配置
const CACHE_CONFIG = {
    TTL: 5 * 60 * 1000, // 5分鐘
    MAX_SIZE: 1000, // 最大快取項目數
    SEARCH_TTL: 2 * 60 * 1000, // 搜尋結果快取2分鐘
    MAX_SEARCH_CACHE: 500 // 最大搜尋快取數
};

// 速率限制配置 (保留用於未來擴展)
// const RATE_LIMIT_CONFIG = {
//     autocomplete: {
//         windowMs: 60_000, // 1分鐘
//         max: 100, // 每分鐘最多100次請求
//         skipSuccessfulRequests: false
//     }
// };

// 效能監控
class AutocompleteMonitor {
    constructor() {
        this.stats = new Map();
    }
    
    recordRequest(module, type, duration, success) {
        if (!this.stats.has(module)) {
            this.stats.set(module, {
                requests: 0,
                errors: 0,
                totalDuration: 0,
                cacheHits: 0,
                cacheMisses: 0,
                lastRequest: Date.now()
            });
        }
        
        const stats = this.stats.get(module);
        stats.requests++;
        stats.totalDuration += duration;
        stats.lastRequest = Date.now();
        
        if (!success) stats.errors++;
        if (type === 'cache_hit') stats.cacheHits++;
        if (type === 'cache_miss') stats.cacheMisses++;
    }
    
    getStats(module) {
        return this.stats.get(module) || null;
    }
    
    getAllStats() {
        return Object.fromEntries(this.stats);
    }
}

const monitor = new AutocompleteMonitor();

// 快取管理
class AutocompleteCache {
    constructor() {
        this.cache = new Map();
        this.searchCache = new Map();
        this.cleanupInterval = setInterval(() => this.cleanup(), 60_000); // 每分鐘清理一次
    }
    
    set(key, value, ttl = CACHE_CONFIG.TTL) {
        this.cache.set(key, {
            value,
            expires: Date.now() + ttl
        });
        
        // 限制快取大小
        if (this.cache.size > CACHE_CONFIG.MAX_SIZE) {
            const firstKey = this.cache.keys().next().value;
            this.cache.delete(firstKey);
        }
    }
    
    get(key) {
        const item = this.cache.get(key);
        if (!item) return null;
        
        if (Date.now() > item.expires) {
            this.cache.delete(key);
            return null;
        }
        
        return item.value;
    }
    
    setSearch(key, value, ttl = CACHE_CONFIG.SEARCH_TTL) {
        this.searchCache.set(key, {
            value,
            expires: Date.now() + ttl
        });
        
        // 限制搜尋快取大小
        if (this.searchCache.size > CACHE_CONFIG.MAX_SEARCH_CACHE) {
            const firstKey = this.searchCache.keys().next().value;
            this.searchCache.delete(firstKey);
        }
    }
    
    getSearch(key) {
        const item = this.searchCache.get(key);
        if (!item) return null;
        
        if (Date.now() > item.expires) {
            this.searchCache.delete(key);
            return null;
        }
        
        return item.value;
    }
    
    cleanup() {
        const now = Date.now();
        
        // 清理過期快取
        for (const [key, item] of this.cache.entries()) {
            if (now > item.expires) {
                this.cache.delete(key);
            }
        }
        
        for (const [key, item] of this.searchCache.entries()) {
            if (now > item.expires) {
                this.searchCache.delete(key);
            }
        }
    }
    
    clear() {
        this.cache.clear();
        this.searchCache.clear();
    }
}

const cache = new AutocompleteCache();

// 動態註冊自動完成模組
const registerAutocompleteModules = () => {
    const rollDir = path.join(process.cwd(), 'roll');
    const files = fs.readdirSync(rollDir);
    
    const ignoredFiles = ['z_', 'rollbase', 'demo', 'export', 'forward', 'help', 'init', 'request-rolling', 'token', 'edit'];
    
    for (const file of files) {
        if (file.endsWith('.js') && !ignoredFiles.some(prefix => file.startsWith(prefix))) {
            try {
                const modulePath = path.join(rollDir, file);
                const commandModule = require(modulePath);
                
                // 檢查模組是否有自動完成功能
                if (commandModule.autocomplete && typeof commandModule.autocomplete === 'object') {
                    const moduleName = commandModule.autocomplete.moduleName || file.replace('.js', '');
                    autocompleteModules[moduleName] = commandModule.autocomplete;
<<<<<<< HEAD
                    console.log(`[www] Registered autocomplete module: ${moduleName}`);
=======
                    // console.log(`Registered autocomplete module: ${moduleName}`);
>>>>>>> 6a2911f8
                }
                
                // 檢查模組是否有其他自動完成功能（如招式自動完成）
                for (const key of Object.keys(commandModule)) {
                    if (key.endsWith('Autocomplete') && typeof commandModule[key] === 'object') {
                        const moduleName = commandModule[key].moduleName || key;
                        autocompleteModules[moduleName] = commandModule[key];
<<<<<<< HEAD
                        console.log(`[www] Registered autocomplete module: ${moduleName}`);
=======
                        // console.log(`Registered autocomplete module: ${moduleName}`);
>>>>>>> 6a2911f8
                    }
                }
            } catch (error) {
                console.error(`[Web Server] Failed to register autocomplete module from ${file}:`, error);
            }
        }
    }
};

// 初始化時註冊所有模組
registerAutocompleteModules();

// 通用自動完成API端點
www.get('/api/autocomplete/:module', async (req, res) => {
    const startTime = Date.now();
    const { module } = req.params;
    const { q, limit = 10 } = req.query;
    
    // 檢查速率限制
    if (await checkRateLimit('api', req.ip)) {
        monitor.recordRequest(module, 'rate_limited', Date.now() - startTime, false);
        res.status(429).json({ error: 'Rate limit exceeded' });
        return;
    }
    
    if (!autocompleteModules[module]) {
        monitor.recordRequest(module, 'not_found', Date.now() - startTime, false);
        return res.status(404).json({ error: 'Module not found' });
    }
    
    try {
        const moduleConfig = autocompleteModules[module];
        const limitNum = Math.min(Number.parseInt(limit, 10), 50); // 限制最大結果數
        let results;
        
        if (q && q.trim().length > 0) {
            // 搜尋請求
            const searchKey = `${module}:search:${q.trim()}:${limitNum}`;
            const cachedResults = cache.getSearch(searchKey);
            
            if (cachedResults) {
                monitor.recordRequest(module, 'cache_hit', Date.now() - startTime, true);
                return res.json(cachedResults);
            }
            
            monitor.recordRequest(module, 'cache_miss', 0, true);
            results = await moduleConfig.search(q.trim(), limitNum);
            
            // 快取搜尋結果
            const transformed = results.map(moduleConfig.transform);
            cache.setSearch(searchKey, transformed);
            res.json(transformed);
        } else {
            // 獲取所有數據請求
            const dataKey = `${module}:data:${limitNum}`;
            const cachedData = cache.get(dataKey);
            
            if (cachedData) {
                monitor.recordRequest(module, 'cache_hit', Date.now() - startTime, true);
                return res.json(cachedData);
            }
            
            monitor.recordRequest(module, 'cache_miss', 0, true);
            results = await moduleConfig.getData();
            results = results.slice(0, limitNum);
            
            // 快取數據
            const transformed = results.map(moduleConfig.transform);
            cache.set(dataKey, transformed);
            res.json(transformed);
        }
        
        monitor.recordRequest(module, 'success', Date.now() - startTime, true);
    } catch (error) {
        console.error('[Web Server] Autocomplete search error:', error);
        monitor.recordRequest(module, 'error', Date.now() - startTime, false);
        res.status(500).json({ error: 'Search failed' });
    }
});


// 將/publiccard/css/設置為靜態資源的路徑
www.use('/:path/css/', async (req, res, next) => {
    if (await checkRateLimit('api', req.ip)) {
        res.status(429).end();
        return;
    }
    next();
}, express.static(process.cwd() + '/views/css/'));

www.use('/css/', async (req, res, next) => {
    if (await checkRateLimit('api', req.ip)) {
        res.status(429).end();
        return;
    }
    next();
}, express.static(process.cwd() + '/views/css/'));

// 將/publiccard/includes/設置為靜態資源的路徑
www.use('/:path/includes/', async (req, res, next) => {
    if (await checkRateLimit('api', req.ip)) {
        res.status(429).end();
        return;
    }
    next();
}, express.static(process.cwd() + '/views/includes/'));

www.use('/:path/scripts/', async (req, res, next) => {
    if (await checkRateLimit('api', req.ip)) {
        res.status(429).end();
        return;
    }
    next();
}, express.static(process.cwd() + '/views/scripts/'));

www.use('/includes/', async (req, res, next) => {
    if (await checkRateLimit('api', req.ip)) {
        res.status(429).end();
        return;
    }
    next();
}, express.static(process.cwd() + '/views/includes/'));

www.use('/scripts/', async (req, res, next) => {
    if (await checkRateLimit('api', req.ip)) {
        res.status(429).end();
        return;
    }
    next();
}, express.static(process.cwd() + '/views/scripts/'));

// Add common files route
www.use('/:path/common/', async (req, res, next) => {
    if (await checkRateLimit('api', req.ip)) {
        res.status(429).end();
        return;
    }
    next();
}, express.static(process.cwd() + '/views/common/'));

www.use('/common/', async (req, res, next) => {
    if (await checkRateLimit('api', req.ip)) {
        res.status(429).end();
        return;
    }
    next();
}, express.static(process.cwd() + '/views/common/'));

www.get('/card', async (req, res) => {
    if (await checkRateLimit('card', req.ip)) {
        res.status(429).end();
        return;
    }
    res.sendFile(process.cwd() + '/views/characterCard.html');
});
www.get('/publiccard', async (req, res) => {
    if (await checkRateLimit('card', req.ip)) {
        res.status(429).end();
        return;
    }
    res.sendFile(process.cwd() + '/views/characterCardPublic.html');
});

www.get('/cardtest', async (req, res) => {
    if (await checkRateLimit('card', req.ip)) {
        res.status(429).end();
        return;
    }
    res.sendFile(process.cwd() + '/views/cardtest-direct.html');
});
www.get('/signal', async (req, res) => {
    if (await checkRateLimit('api', req.ip)) {
        res.status(429).end();
        return;
    }
    res.sendFile(process.cwd() + '/views/signalToNoise.html');
});

www.get('/character', async (req, res) => {
    if (await checkRateLimit('card', req.ip)) {
        res.status(429).end();
        return;
    }
    res.sendFile(process.cwd() + '/views/namecard/namecard_character.html');
});
www.get('/player', async (req, res) => {
    if (await checkRateLimit('card', req.ip)) {
        res.status(429).end();
        return;
    }
    res.sendFile(process.cwd() + '/views/namecard/namecard_player.html');
});

www.get('/busstop', async (req, res) => {
    if (await checkRateLimit('api', req.ip)) {
        res.status(429).end();
        return;
    }
    res.sendFile(process.cwd() + '/views/busstop.html');
});




www.get('/log/:id', async (req, res) => {
    if (await checkRateLimit('api', req.ip)) {
        res.status(429).end();
        return;
    }

    if (req.originalUrl.endsWith('html')) {
        // Sanitize and validate the file path
        const logPath = path.resolve(LOGLINK, req.params.id);

        // Ensure the resolved path is within the allowed directory and file exists
        if (!logPath.startsWith(path.resolve(LOGLINK)) || !fs.existsSync(logPath)) {
            res.sendFile(process.cwd() + '/views/includes/error.html');
            return;
        }

        // Send the validated file path
        res.sendFile(logPath);
    } else {
        // Send error.html for non-html requests
        res.sendFile(process.cwd() + '/views/includes/error.html');
    }
});

www.get('/:xx', async (req, res) => {
    if (await checkRateLimit('api', req.ip)) {
        res.status(429).end();
        return;
    }
    res.sendFile(process.cwd() + '/views/index.html');
});

// Socket.IO 連接處理 (只有在 server 存在時)
if (io) {
    // 🔒 新增安全中介軟體
    io.use((socket, next) => {
        // Origin 驗證
        const origin = socket.handshake.headers.origin;
        if (origin) {
            const allowedOrigins = [
                'https://hktrpg.com',
                'https://www.hktrpg.com',
                'http://localhost:20721',  // 開發環境
                'http://127.0.0.1:20721'   // 本機IP開發環境
            ];
            
            const isAllowed = allowedOrigins.includes(origin) || 
                             origin.match(/^https?:\/\/.*\.hktrpg\.com$/);
            
            if (!isAllowed) {
                console.warn('[Web Server] 🔒 Rejected connection from invalid origin:', origin);
                return next(new Error('Invalid origin'));
            }
        }
        
        next();
    });
    
    io.on('connection', async (socket) => {
        socket.on('getListInfo', async message => {
            // Use cardRead limit for list info (less restrictive)
            if (await limitRaterCardRead(socket.handshake.address)) return;

            try {
                // 🔒 驗證輸入
                const validation = security.validateCredentials(message);
                if (!validation.valid) {
                    console.warn('[Web Server] 🔒 Invalid credentials format:', validation.error, 'from IP:', socket.handshake.address);
                    socket.emit('getListInfo', {
                        temp: null,
                        id: [],
                        error: 'Invalid credentials format',
                        code: 'INVALID_FORMAT'
                    });
                    return;
                }

                const { userName, userPassword: password } = validation.data;

                // 🔒 防止 NoSQL 注入 - 強制型別轉換
                let filter = {
                    userName: String(userName).trim()
                };

                let doc = await schema.accountPW.findOne(filter)
                    .catch(error => {
                        console.error('[Web Server] 🔒 MongoDB error during authentication:', error.message);
                        socket.emit('getListInfo', {
                            temp: null,
                            id: [],
                            error: 'Database connection error',
                            code: 'DB_ERROR'
                        });
                        return null;
                    });

                if (!doc) {
                    console.warn('[Web Server] 🔒 User not found:', userName, 'from IP:', socket.handshake.address);
                    socket.emit('getListInfo', {
                        temp: null,
                        id: [],
                        error: 'User not found',
                        code: 'USER_NOT_FOUND'
                    });
                    return;
                }

                const isValid = await verifyPasswordSecure(password, doc.password);
                if (!isValid) {
                    console.warn('[Web Server] 🔒 Invalid password for user:', userName, 'from IP:', socket.handshake.address);
                    socket.emit('getListInfo', {
                        temp: null,
                        id: [],
                        error: 'Invalid password',
                        code: 'INVALID_PASSWORD'
                    });
                    return;
                }
                
                // 🔄 自動升級密碼（如果使用舊密碼）
                try {
                    const upgraded = await security.upgradePasswordIfLegacy(userName, password, doc.password);
                    if (upgraded) {
<<<<<<< HEAD
                        console.log(`[www] 🔄 Password automatically upgraded for user: ${userName}`);
=======
                        console.log(`[Web Server] 🔄 Password automatically upgraded for user: ${userName}`);
>>>>>>> 6a2911f8
                        // 重新獲取用戶數據（包含升級後的密碼）
                        doc = await schema.accountPW.findOne({ userName: userName });
                    }
                } catch (error) {
                    console.error('[Web Server] 🔄 Password upgrade failed:', error.message);
                    // 升級失敗不影響登入流程
                }
                
                // 驗證成功，獲取數據
                let temp;
                if (doc.id) {
                    temp = await schema.characterCard.find({ id: doc.id })
                        .catch(error => {
                            console.error('[Web Server] 🔒 MongoDB error:', error.message);
                            return null;
                        });
                }
                
                let id = doc.channel || [];
                
                // 🔐 生成JWT token
                let jwtToken = null;
                if (security.generateToken) {
                    try {
                        jwtToken = security.generateToken({
                            id: doc._id.toString(),
                            userName: userName
                        });
<<<<<<< HEAD
                        console.log(`[www] 🔐 JWT token generated for user: ${userName}`);
=======
                        console.log(`[Web Server] 🔐 JWT token generated for user: ${userName}`);
>>>>>>> 6a2911f8
                    } catch (error) {
                        console.error('[Web Server] 🔐 JWT token generation failed:', error.message);
                    }
                }
                
                socket.emit('getListInfo', { temp, id, token: jwtToken });
                
            } catch (error) {
                console.error('[Web Server] 🔒 getListInfo error:', error.message);
                socket.emit('getListInfo', { temp: null, id: [] });
            }
        })

        socket.on('getPublicListInfo', async () => {
            // Public list info is read-only, use less restrictive limit
            if (await limitRaterCardRead(socket.handshake.address)) return;
            //回傳 message 給發送訊息的 Client
            let filter = {
                public: true
            }
            let temp = await schema.characterCard.find(filter);
            try {
                socket.emit('getPublicListInfo', {
                    temp
                })
            } catch (error) {
                console.error('[Web Server] MongoDB error:', error.name, error.reason)
            }

        })

        socket.on('publicRolling', async message => {
            if (await limitRaterChatRoom(socket.handshake.address)) return;
            if (!message.item || !message.doc) return;
            let rplyVal = {}
            let result = await mainCharacter(message.doc, ['', message.item], `.ch ${message.item}`)
            if (result && result.characterReRoll) {
                rplyVal = await exports.analytics.parseInput({
                    inputStr: result.characterReRollItem,
                    botname: "WWW"
                })
            }

            // 訊息來到後, 會自動跳到analytics.js進行骰組分析
            // 如希望增加修改骰組,只要修改analytics.js的條件式 和ROLL內的骰組檔案即可,然後在HELP.JS 增加說明.
            if (rplyVal && rplyVal.text) {
                socket.emit('publicRolling', result.characterReRollName + '：\n' + rplyVal.text)
            }
        })
        socket.on('rolling', async message => {
            if (await limitRaterChatRoom(socket.handshake.address)) return;
            if (!message.item || !message.doc) return;
            let rplyVal = {}
            let result = await mainCharacter(message.doc, ['', message.item], `.ch ${message.item}`)
            if (result && result.characterReRoll) {
                rplyVal = await exports.analytics.parseInput({
                    inputStr: result.characterReRollItem,
                    botname: "WWW"
                })
            }

            // 訊息來到後, 會自動跳到analytics.js進行骰組分析
            // 如希望增加修改骰組,只要修改analytics.js的條件式 和ROLL內的骰組檔案即可,然後在HELP.JS 增加說明.
            if (rplyVal && rplyVal.text) {
                socket.emit('rolling', result.characterReRollName + '：\n' + rplyVal.text + candle.checker())

                // If a selectedGroupId is provided, use it as the target for the roll
                if (message.selectedGroupId && message.selectedGroupId !== "") {
                    try {
                        // 🔒 使用JWT Token驗證
                        const validation = security.validateJWTAuth({
                            token: message.token,
                            userName: message.userName
                        });
                        if (!validation.valid) {
                            console.warn('[Web Server] 🔒 Invalid JWT auth for rolling:', validation.error);
                            return;
                        }
                        
                        const { userName } = validation.data;
                        
                        let filter = {
                            userName: String(userName).trim()
                        };

                        let doc = await schema.accountPW.findOne(filter).catch(error => console.error('[Web Server] MongoDB error:', error.name, error.message));
                        
                        if (doc) {
                            // 🔒 JWT token已經驗證了用戶身份，不需要密碼驗證
                            if (doc.channel) {
                                // Find the channel with matching ID - needs to be compared as strings
                                const targetChannel = doc.channel.find(ch => ch._id && ch._id.toString() === message.selectedGroupId);
                                if (targetChannel) {
                                    rplyVal.text = '@' + message.cardName + ' - ' + message.item + '\n' + rplyVal.text;
                                    if (targetChannel.botname) {
                                        if (!sendTo) return;
                                        sendTo({
                                            target: {
                                                id: targetChannel.id,
                                                botname: targetChannel.botname
                                            },
                                            text: rplyVal.text
                                        });
                                    }
                                }
                            }
                        }
                    } catch (error) {
                        console.error('[Web Server] Error handling selectedGroupId in rolling event:', error.message);
                    }
                }
                // Legacy support for rollTarget
                else if (message.rollTarget && message.rollTarget.id && message.rollTarget.botname && message.userName && message.userPassword && message.cardName) {
                    try {
                        // 🔒 驗證憑證
                        const validation = security.validateCredentials(message);
                        if (!validation.valid) {
                            console.warn('[Web Server] 🔒 Invalid credentials for rolling:', validation.error);
                            return;
                        }
                        
                        const { userName, userPassword: password } = validation.data;
                        
                        // 🔒 防止 NoSQL 注入
                        let filter = {
                            userName: String(userName).trim(),
                            "channel.id": String(message.rollTarget.id).trim(),
                            "channel.botname": String(message.rollTarget.botname).trim()
                        };
                        
                        let userDoc = await schema.accountPW.findOne(filter)
                            .catch(error => {
                                console.error('[Web Server] 🔒 MongoDB error:', error.message);
                                return null;
                            });
                        
                        if (!userDoc) {
                            console.warn('[Web Server] 🔒 User not found for rolling');
                            return;
                        }
                        
                        // 🔒 驗證密碼
                        const isValid = await verifyPasswordSecure(password, userDoc.password);
                        if (!isValid) {
                            console.warn('[Web Server] 🔒 Invalid password for rolling');
                            return;
                        }
                        
                        // 🔄 自動升級密碼（如果使用舊密碼）
                        try {
                            const upgraded = await security.upgradePasswordIfLegacy(userName, password, userDoc.password);
                            if (upgraded) {
<<<<<<< HEAD
                                console.log(`[www] 🔄 Password automatically upgraded for rolling user: ${userName}`);
=======
                                console.log(`[Web Server] 🔄 Password automatically upgraded for rolling user: ${userName}`);
>>>>>>> 6a2911f8
                                // 重新獲取用戶數據（包含升級後的密碼）
                                userDoc = await schema.accountPW.findOne(filter);
                            }
                        } catch (error) {
                            console.error('[Web Server] 🔄 Password upgrade failed for rolling:', error.message);
                            // 升級失敗不影響擲骰流程
                        }
                        
                        let filter2 = {
                            "botname": String(message.rollTarget.botname).trim(),
                            "id": String(message.rollTarget.id).trim()
                        };
                        
                        let allowRollingResult = await schema.allowRolling.findOne(filter2)
                            .catch(error => {
                                console.error('[Web Server] 🔒 MongoDB error:', error.message);
                                return null;
                            });
                        
                        if (!allowRollingResult) {
                            console.warn('[Web Server] 🔒 Rolling not allowed for this target');
                            return;
                        }
                        
                        rplyVal.text = '@' + message.cardName + ' - ' + message.item + '\n' + rplyVal.text;
                        if (message.rollTarget.botname && sendTo) {
                            sendTo({
                                target: message.rollTarget,
                                text: rplyVal.text
                            });
                        }
                    } catch (error) {
                        console.error('[Web Server] 🔒 Rolling error:', error.message);
                    }
                }
            }
        })

        socket.on('removeChannel', async message => {
            if (await limitRaterCard(socket.handshake.address)) return;
            //回傳 message 給發送訊息的 Client
            try {
                // 🔒 使用JWT Token驗證
                const validation = security.validateJWTAuth({
                    token: message.token,
                    userName: message.userName
                });
                if (!validation.valid) {
                    socket.emit('removeChannel', { success: false, message: 'Invalid JWT auth' });
                    return;
                }
                
                const { userName } = validation.data;
                
                // 🔒 防止 NoSQL 注入 - 強制型別轉換
                let filter = {
                    userName: String(userName).trim()
                };
                
                let doc = await schema.accountPW.findOne(filter)
                    .catch(error => {
                        console.error('[Web Server] 🔒 MongoDB error:', error.message);
                        return null;
                    });
                
                // 🔒 JWT token已經驗證了用戶身份，不需要密碼驗證
                if (!doc) {
                    socket.emit('removeChannel', { success: false, message: 'User not found' });
                    return;
                }
                
                const result = await schema.accountPW.updateOne({
                    "userName": userName
                }, {
                    $pull: {
                        channel: {
                            "id": message.channelId
                        }
                    }
                });
                
                // Send response back to client
                if (result.modifiedCount > 0) {
                    socket.emit('removeChannel', { success: true, message: 'Channel removed successfully' });
                } else {
                    socket.emit('removeChannel', { success: false, message: 'Channel not found or already removed' });
                }
            } catch (error) {
                console.error('core-www removeChannel ERROR:', error);
                socket.emit('removeChannel', { success: false, message: 'Database error: ' + error.message });
            }

        })

        socket.on('updateCard', async message => {
            if (await limitRaterCard(socket.handshake.address)) return;

            try {
                // 🔒 使用JWT Token驗證
                const validation = security.validateJWTAuth({
                    token: message.token,
                    userName: message.userName
                });
                
                if (!validation.valid) {
                    console.warn('[Web Server] 🔒 Invalid JWT auth for updateCard:', validation.error);
                    socket.emit('updateCard', false);
                    return;
                }
                
                const { userName } = validation.data;

                // 🔒 防止 NoSQL 注入
                let filter = {
                    userName: String(userName).trim()
                };
                
                let doc = await schema.accountPW.findOne(filter)
                    .catch(error => {
                        console.error('[Web Server] 🔒 MongoDB error:', error.message);
                        return null;
                    });
                
                // 🔒 JWT token已經驗證了用戶身份，不需要密碼驗證
                if (!doc) {
                    console.warn('[Web Server] 🔒 User not found for updateCard:', userName);
                    socket.emit('updateCard', false);
                    return;
                }
                
                // 驗證成功，更新卡片
                let temp;
                if (doc.id && message.card) {
                    // 後端驗證：禁止同名與超長內容
                    const validationError = validateCardPayload(message.card);
                    if (validationError) {
                        console.warn('updateCard validation failed:', validationError);
                        socket.emit('updateCard', false);
                        return;
                    }
                    message.card.state = checkNullItem(message.card.state || []);
                    message.card.roll = checkNullItem(message.card.roll || []);
                    message.card.notes = checkNullItem(message.card.notes || []);
                    
                    temp = await schema.characterCard.findOneAndUpdate({
                        id: doc.id,
                        _id: message.card._id
                    }, {
                        $set: {
                            public: message.card.public,
                            image: message.card.image,
                            state: message.card.state,
                            roll: message.card.roll,
                            notes: message.card.notes,
                        }
                    }).catch(error => {
                        console.error('[Web Server] 🔒 MongoDB error:', error.message);
                        return null;
                    });
                }
                
                socket.emit('updateCard', !!temp);
                
            } catch (error) {
                console.error('[Web Server] 🔒 updateCard error:', error.message);
                socket.emit('updateCard', false);
            }
        })



        // 有連線發生時增加人數
        onlineCount++;
        // 發送人數給網頁
        io.emit("online", onlineCount);
        // 發送紀錄最大值
        socket.emit("maxRecord", records.chatRoomGetMax());
        setTimeout(() => {
            records.chatRoomGet("公共房間", (msgs) => {
                socket.emit("chatRecord", msgs);
            });
        }, 200);


        socket.on("greet", () => {
            socket.emit("greet", onlineCount);
        });

        socket.on("send", async (msg) => {
            if (await limitRaterChatRoom(socket.handshake.address)) return;
            
            // 🔒 使用安全的輸入驗證
            const validation = security.validateChatMessage(msg);
            if (!validation.valid) {
                console.warn('[Web Server] 🔒 Invalid chat message:', validation.error,
                    'from IP:', socket.handshake.address,
                    'msg data:', JSON.stringify(msg).slice(0, 200));

                // Send user-friendly error message to client
                const userFriendlyError = getUserFriendlyError(validation.error);
                socket.emit('error', {
                    message: userFriendlyError,
                    code: validation.error.replaceAll(/\s+/g, '_').toUpperCase(),
                    originalError: validation.error
                });
                return;
            }

            // 🔒 修復：使用正確的欄位名 msg 和 roomNumber
            const { name, msg: text, roomNumber } = validation.data;
            const time = new Date(); // Use server's time for accuracy

            const payload = {
                name: name,
                msg: '\n' + text, // keep leading newline as before
                time: time,
                roomNumber: roomNumber  // 🔒 修復：使用 roomNumber
            };

            records.chatRoomPush(payload);
        });

        socket.on("newRoom", async (msg) => {
            if (await limitRaterChatRoom(socket.handshake.address)) return;
            // 如果 msg 內容鍵值小於 2 等於是訊息傳送不完全
            // 因此我們直接 return ，終止函式執行。
            if (!msg) return;
            let roomNumber = msg || "公共房間";
            setTimeout(() => {
                records.chatRoomGet(roomNumber, (msgs) => {
                    socket.emit("chatRecord", msgs);
                });
            }, 150);

        });

        socket.on('disconnect', () => {
            // 有人離線了，扣人
            onlineCount = (onlineCount < 0) ? 0 : onlineCount -= 1;
            io.emit("online", onlineCount);
        });
    });
}

records.on("new_message", async (message) => {
    // 廣播訊息到聊天室
    if (message.msg && /^HKTRPG/ig.test(message.name)) {
        return;
    }

    io.emit(message.roomNumber, message);
    let rplyVal = {}
    let trigger = '';
    let mainMsg = message.msg.match(MESSAGE_SPLITOR); // 定義輸入字串
    if (mainMsg && mainMsg[0])
        trigger = mainMsg[0].toString().toLowerCase(); // 指定啟動詞在第一個詞&把大階強制轉成細階

    // 訊息來到後, 會自動跳到analytics.js進行骰組分析
    // 如希望增加修改骰組,只要修改analytics.js的條件式 和ROLL內的骰組檔案即可,然後在HELP.JS 增加說明.
    if (channelKeyword != '' && trigger == channelKeyword.toString().toLowerCase()) {
        rplyVal = await exports.analytics.parseInput({
            inputStr: mainMsg.join(' '),
            botname: "WWW"
        })

    } else {
        if (channelKeyword == '') {
            rplyVal = await exports.analytics.parseInput({
                inputStr: mainMsg.join(' '),
                botname: "WWW"
            })
        }
    }
    if (rplyVal && rplyVal.text) {
        rplyVal.text = '\n' + rplyVal.text
        loadb(io, records, rplyVal, message);
    }
});

// ⚠️ DEPRECATED: Legacy password hashing - insecure!
// This function is kept for backward compatibility with existing password hashes
// New code should use security.hashPassword() and security.verifyPassword()
// eslint-disable-next-line no-unused-vars
function SHA(text) {
    return crypto.createHmac('sha256', text)
        .update(salt)
        .digest('hex');
}

// 🔒 Secure password verification
// Handles both legacy SHA hashes and new bcrypt hashes
async function verifyPasswordSecure(password, hash) {
    try {
        // Use the security module which handles both legacy and new hashes
        return await security.verifyPassword(password, hash);
    } catch (error) {
        console.error('[Web Server] 🔒 Password verification error:', error.message);
        return false;
    }
}

function checkNullItem(target) {
    return target.filter(item => item.name);
}
function validateCardPayload(card) {
    try {
        if (!card) return '資料無效';
        const name = (card.name || '').toString().trim();
        if (!name) return '角色卡名稱不可為空';
        if (name.length > 50) return '角色卡名稱長度不可超過 50 字元';

        const norm = (s) => (s || '').toString().trim().toLowerCase();
        const tooLong = (v, m) => (v || '').toString().length > m;
        const findDups = (arr) => {
            const seen = new Set();
            const d = new Set();
            for (const it of (arr || [])) {
                const k = norm(it && it.name);
                if (!k) continue;
                if (seen.has(k)) d.add((it.name || '').toString()); else seen.add(k);
            }
            return [...d];
        };

        const sD = findDups(card.state);
        const rD = findDups(card.roll);
        const nD = findDups(card.notes);
        if (sD.length > 0 || rD.length > 0 || nD.length > 0) return '存在重複的項目名稱';

        for (const it of (card.state || [])) {
            if (!it || !it.name || !it.name.toString().trim()) return '狀態項目名稱不可為空';
            if (tooLong(it.name, 50)) return `狀態「${it.name}」名稱超過 50 字元`;
            if (tooLong(it.itemA, 50)) return `狀態「${it.name}」當前值超過 50 字元`;
            if (tooLong(it.itemB, 50)) return `狀態「${it.name}」最大值超過 50 字元`;
        }
        for (const it of (card.roll || [])) {
            if (!it || !it.name || !it.name.toString().trim()) return '擲骰項目名稱不可為空';
            if (tooLong(it.name, 50)) return `擲骰「${it.name}」名稱超過 50 字元`;
            if (tooLong(it.itemA, 150)) return `擲骰「${it.name}」內容超過 150 字元`;
        }
        for (const it of (card.notes || [])) {
            if (!it || !it.name || !it.name.toString().trim()) return '備註項目名稱不可為空';
            if (tooLong(it.name, 50)) return `備註「${it.name}」名稱超過 50 字元`;
            if (tooLong(it.itemA, 1500)) return `備註「${it.name}」內容超過 1500 字元`;
        }
        return null;
    } catch {
        return '驗證失敗';
    }
}
async function loadb(io, records, rplyVal, message) {
    const baseTime = new Date(message.time).getTime(); // Ensure message.time is parsed as a Date object
    const messages = rplyVal.text.toString().match(/[\s\S]{1,2000}/g) || [];

    for (let i = 0; i < messages.length; i++) {
        const messageTime = new Date(baseTime + 1 + i); // Increment time by 1ms for each part
        const botMessage = {
            name: 'HKTRPG -> ' + (message.name || 'Sad'),
            msg: messages[i],
            time: messageTime,
            roomNumber: message.roomNumber
        };

        io.emit(message.roomNumber, botMessage);
        records.chatRoomPush(botMessage);
    }
}
async function limitRaterChatRoom(address) {
    return await checkRateLimit('chatRoom', address);
}

async function limitRaterCard(address) {
    return await checkRateLimit('card', address);
}

async function limitRaterCardRead(address) {
    return await checkRateLimit('cardRead', address);
}

async function limitRaterApi(address) {
    return await checkRateLimit('api', address);
}

/**
 * 
 */
let sendTo;
if (isMaster) {
    const WebSocket = require('ws');
    const wss = new WebSocket.Server({
        port: 53_589,
        verifyClient: (info) => {
            return info.req.socket.remoteAddress === "::ffff:127.0.0.1";
        }
    });

    wss.on('connection', function connection(ws) {
        ws.on('message', function incoming(message) {
            try {
<<<<<<< HEAD
                console.log('[www] received: %s', message);
=======
                console.log('[Web Server] Received:', message.toString());
>>>>>>> 6a2911f8
            } catch (error) {
                console.error('[Web Server] WebSocket message error:', error);
            }
        });

        sendTo = function (params) {
            const payload = JSON.stringify({
                botname: params.target.botname,
                message: params
            });

            for (const client of wss.clients) {
                if (client.readyState === WebSocket.OPEN) {
                    client.send(payload);
                }
            }
        }
    });
}

// Convert technical validation errors to user-friendly messages
function getUserFriendlyError(error) {
    const errorMap = {
        'Invalid message format': 'Message format is invalid',
        'Invalid name type': 'Name must be text',
        'Invalid message type': 'Message content is invalid',
        'Invalid room number type': 'Room number is invalid',
        'Invalid name length (1-50 characters)': 'Name must be 1-50 characters long',
        'Invalid message length (1-2000 characters)': 'Message must be 1-2000 characters long',
        'Suspicious content detected': 'Message contains suspicious content and was blocked'
    };

    return errorMap[error] || 'Invalid message: ' + error;
}

function jsonEscape(str) {
    if (typeof str !== 'string') return '';
    return str
        .replaceAll('\\', String.raw`\\`)
        .replaceAll('"', String.raw`\"`)
        .replaceAll('\n', String.raw`\n`)
        .replaceAll('\r', String.raw`\r`)
        .replaceAll('\t', String.raw`\t`);
}
module.exports = {
    app: www
};<|MERGE_RESOLUTION|>--- conflicted
+++ resolved
@@ -102,11 +102,7 @@
         : http.createServer(www);
 
     const protocol = options.key ? 'https' : 'http';
-<<<<<<< HEAD
     console.log(`[www]${protocol} server`);
-=======
-        console.log(`[Web Server] ${protocol} server`);
->>>>>>> 6a2911f8
     // Ensure malformed requests/sockets are closed and not left hanging
     // to avoid double-emitted socket errors from Node's http(s) server.
     server.on('clientError', (err, socket) => {
@@ -136,11 +132,7 @@
         }
     });
     server.listen(port, () => {
-<<<<<<< HEAD
         console.log("[www] Web Server Started. Link: " + protocol + "://127.0.0.1:" + port);
-=======
-        console.log(`[Web Server] Server started. Link: ${protocol}://127.0.0.1:${port}`);
->>>>>>> 6a2911f8
     });
 
     return server;
@@ -586,11 +578,7 @@
                 if (commandModule.autocomplete && typeof commandModule.autocomplete === 'object') {
                     const moduleName = commandModule.autocomplete.moduleName || file.replace('.js', '');
                     autocompleteModules[moduleName] = commandModule.autocomplete;
-<<<<<<< HEAD
                     console.log(`[www] Registered autocomplete module: ${moduleName}`);
-=======
-                    // console.log(`Registered autocomplete module: ${moduleName}`);
->>>>>>> 6a2911f8
                 }
                 
                 // 檢查模組是否有其他自動完成功能（如招式自動完成）
@@ -598,11 +586,7 @@
                     if (key.endsWith('Autocomplete') && typeof commandModule[key] === 'object') {
                         const moduleName = commandModule[key].moduleName || key;
                         autocompleteModules[moduleName] = commandModule[key];
-<<<<<<< HEAD
                         console.log(`[www] Registered autocomplete module: ${moduleName}`);
-=======
-                        // console.log(`Registered autocomplete module: ${moduleName}`);
->>>>>>> 6a2911f8
                     }
                 }
             } catch (error) {
@@ -930,11 +914,7 @@
                 try {
                     const upgraded = await security.upgradePasswordIfLegacy(userName, password, doc.password);
                     if (upgraded) {
-<<<<<<< HEAD
                         console.log(`[www] 🔄 Password automatically upgraded for user: ${userName}`);
-=======
-                        console.log(`[Web Server] 🔄 Password automatically upgraded for user: ${userName}`);
->>>>>>> 6a2911f8
                         // 重新獲取用戶數據（包含升級後的密碼）
                         doc = await schema.accountPW.findOne({ userName: userName });
                     }
@@ -963,11 +943,7 @@
                             id: doc._id.toString(),
                             userName: userName
                         });
-<<<<<<< HEAD
                         console.log(`[www] 🔐 JWT token generated for user: ${userName}`);
-=======
-                        console.log(`[Web Server] 🔐 JWT token generated for user: ${userName}`);
->>>>>>> 6a2911f8
                     } catch (error) {
                         console.error('[Web Server] 🔐 JWT token generation failed:', error.message);
                     }
@@ -1120,11 +1096,7 @@
                         try {
                             const upgraded = await security.upgradePasswordIfLegacy(userName, password, userDoc.password);
                             if (upgraded) {
-<<<<<<< HEAD
                                 console.log(`[www] 🔄 Password automatically upgraded for rolling user: ${userName}`);
-=======
-                                console.log(`[Web Server] 🔄 Password automatically upgraded for rolling user: ${userName}`);
->>>>>>> 6a2911f8
                                 // 重新獲取用戶數據（包含升級後的密碼）
                                 userDoc = await schema.accountPW.findOne(filter);
                             }
@@ -1524,11 +1496,7 @@
     wss.on('connection', function connection(ws) {
         ws.on('message', function incoming(message) {
             try {
-<<<<<<< HEAD
                 console.log('[www] received: %s', message);
-=======
-                console.log('[Web Server] Received:', message.toString());
->>>>>>> 6a2911f8
             } catch (error) {
                 console.error('[Web Server] WebSocket message error:', error);
             }
