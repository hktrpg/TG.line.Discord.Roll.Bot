--- conflicted
+++ resolved
@@ -641,7 +641,6 @@
 // First check if model already exists (to avoid model overwrite warning)
 const MyNameRecord = mongoose.models.MyNameRecord || mongoose.model('MyNameRecord', myNameRecordSchema);
 
-<<<<<<< HEAD
 // MongoDB State Schema for tracking connection health
 const mongodbStateSchema = new mongoose.Schema({
     errorDate: { type: Date, default: Date.now },
@@ -653,15 +652,6 @@
 }, { collection: 'mongodbstate' });
 
 const MongodbStateModel = mongoose.model('MongodbState', mongodbStateSchema);
-=======
-// MongoDB state tracking schema
-const mongodbStateSchema = mongoose.model('mongodbState', new mongoose.Schema({
-    errorDate: { type: Date, default: Date.now },
-    createdAt: { type: Date, default: Date.now }
-}, {
-    timestamps: true
-}));
->>>>>>> 6a2911f8
 
 // MongoDB state check function
 const getMongoDBState = async () => {
@@ -727,11 +717,7 @@
 
 
 module.exports = {
-<<<<<<< HEAD
     mongodbState: MongodbStateModel,
-=======
-    mongodbState: mongodbStateSchema,
->>>>>>> 6a2911f8
     mongodbStateCheck: getMongoDBState,
     randomAns: randomAnswerSchema,
     multiServer: multiServerSchema,
