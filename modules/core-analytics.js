--- conflicted
+++ resolved
@@ -128,13 +128,8 @@
 	let state = await getState() || '';
 	if (!Object.keys(state).length || !state.LogTime) return;
 	let text = "";
-<<<<<<< HEAD
-	text = '開始紀錄時間: ' + state.StartTime.replace(' GMT+0800 (GMT+08:00)', '');
-	text += '\n 現在紀錄時間: ' + state.LogTime.replace(' GMT+0800 (GMT+08:00)', '');
-=======
 	text = '開始紀錄時間: ' + state.StartTime.replace(' GMT+0800 (Hong Kong Standard Time)', '');
 	text += '\n 現在紀錄時間: ' + state.LogTime.replace(' GMT+0800 (Hong Kong Standard Time)', '');
->>>>>>> 6e742946
 	text += '\n Line擲骰次數: ' + state.LineCountRoll;
 	text += '\n Discord擲骰次數: ' + state.DiscordCountRoll;
 	text += '\n Telegram擲骰次數: ' + state.TelegramCountRoll;
