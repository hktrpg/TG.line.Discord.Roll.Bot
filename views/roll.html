--- conflicted
+++ resolved
@@ -402,51 +402,18 @@
 </head>
 
 <body>
-<<<<<<< HEAD
-<<<<<<< Updated upstream
-
-    <div class="navbar">
-        <a href="https://github.com/hktrpg/TG.line.Discord.Roll.Bot"><svg xmlns="http://www.w3.org/2000/svg"
-                xmlns:xlink="http://www.w3.org/1999/xlink" aria-hidden="true" focusable="false" width="20px"
-                height="20px"
-                style="-ms-transform: rotate(360deg); -webkit-transform: rotate(360deg); transform: rotate(360deg);"
-                preserveAspectRatio="xMidYMid meet" viewBox="0 0 64 64">
-                <path fill="#626262"
-                    d="M32 0C14 0 0 14 0 32c0 21 19 30 22 30c2 0 2-1 2-2v-5c-7 2-10-2-11-5c0 0 0-1-2-3c-1-1-5-3-1-3c3 0 5 4 5 4c3 4 7 3 9 2c0-2 2-4 2-4c-8-1-14-4-14-15c0-4 1-7 3-9c0 0-2-4 0-9c0 0 5 0 9 4c3-2 13-2 16 0c4-4 9-4 9-4c2 7 0 9 0 9c2 2 3 5 3 9c0 11-7 14-14 15c1 1 2 3 2 6v8c0 1 0 2 2 2c3 0 22-9 22-30C64 14 50 0 32 0z" />
-            </svg></a>
-        <a href="https://www.hktrpg.com"><svg xmlns="http://www.w3.org/2000/svg"
-                xmlns:xlink="http://www.w3.org/1999/xlink" aria-hidden="true" focusable="false" width="20px"
-                height="20px"
-                style="-ms-transform: rotate(360deg); -webkit-transform: rotate(360deg); transform: rotate(360deg);"
-                preserveAspectRatio="xMidYMid meet" viewBox="0 0 24 24">
-                <path d="M4 10h3v7H4zm6.5 0h3v7h-3zM2 19h20v3H2zm15-9h3v7h-3zm-5-9L2 6v2h20V6z" fill="#626262" /></svg>
-        </a>
-    </div>
-    <center><a href="https://www.hktrpg.com/wiki/index.php/%E9%A6%96%E9%A0%81">HKTRPG 擲骰工具</a></center>
-=======
-=======
->>>>>>> b158548c
     <center>
         <div class="navbar-nav">
             <a class="nav-item nav-link active" href="https://www.hktrpg.com/wiki/index.php/%E9%A6%96%E9%A0%81">HKTRPG主頁
             </a>&nbsp;
             <a class="nav-item nav-link" href="https://www.hktrpg.com:20721/card/">角色卡</a>&nbsp;
-<<<<<<< HEAD
             <a class="nav-item nav-link" href="https://rollbot.hktrpg.com/">網上聊天擲骰</a>&nbsp;
             <a class="nav-item nav-link" href="#">簡易擲骰</a>&nbsp;
-=======
-            <a class="nav-item nav-link" href="#">網上聊天擲骰</a>&nbsp;
-            <a class="nav-item nav-link" href="https://roll.hktrpg.com/">簡易擲骰</a>&nbsp;
->>>>>>> b158548c
             <a class="nav-item nav-link " href="https://github.com/hktrpg/TG.line.Discord.Roll.Bot">
                 <span class="iconify" data-icon="bytesize:github" data-inline="false" data-width="25px"
                     data-height="25px"></span></a>&nbsp;
         </div>
     </center>
-<<<<<<< HEAD
->>>>>>> Stashed changes
-=======
->>>>>>> b158548c
     <table>
         <div id="resultall" class="result">
             <span> Result:
