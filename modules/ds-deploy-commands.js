"use strict";
const fs = require('node:fs');
const { REST, Routes } = require('discord.js');
const clientId = process.env.DISCORD_CHANNEL_CLIENTID || "544561773488111636";
const channelSecret = process.env.DISCORD_CHANNEL_SECRET;

if (!channelSecret) {
    console.warn('Discord channel secret is missing! Skipping slash command deployment.');
    return;
}

const commands = [];
const rest = new REST({ version: '10' }).setToken(channelSecret);

process.nextTick(() => {
    loadingSlashCommands();
});

async function registeredGlobalSlashCommands() {
    try {
        await rest.put(Routes.applicationCommands(clientId), { body: commands });
        console.log('[ds-deploy-commands] Successfully registered global commands');
        return "Successfully registered global commands";
    } catch (error) {
        console.error('Failed to register global commands:', error);
        
        // Check if it's a duplicate command name error
        if (error.code === 50_035 && error.rawError?.errors && 
            JSON.stringify(error.rawError.errors).includes('APPLICATION_COMMANDS_DUPLICATE_NAME')) {
            
            try {
                // Get existing commands to compare with new ones
                const existingCommands = await rest.get(Routes.applicationCommands(clientId))
                    .then(data => data.map(cmd => cmd.name));
                
                // Find duplicates by comparing with commands array
                const duplicates = commands
                    .filter(cmd => existingCommands.includes(cmd.name))
                    .map(cmd => cmd.name);
                
                return `Error: 發現重複的全域斜線指令名稱: ${duplicates.join(', ')}`;
            } catch {
                return `Error: 發現重複的全域斜線指令名稱，但無法確定哪些指令重複。錯誤: ${error.message}`;
            }
        }
        
        return `Failed to register global commands: ${error.message}`;
    }
}

async function testRegisteredSlashCommands(guildId) {
    return rest.put(Routes.applicationGuildCommands(clientId, guildId), { body: commands })
        .then(() => {
            console.log('[ds-deploy-commands] Successfully registered application commands.')
            return "Successfully registered application commands." + (guildId);
        })
        .catch(error => {
            console.error(error);
            // Check if it's a duplicate command name error
            if (error.code === 50_035 && error.rawError?.errors && 
                JSON.stringify(error.rawError.errors).includes('APPLICATION_COMMANDS_DUPLICATE_NAME')) {
                
                // Extract command names for comparison
                const existingCommands = [];
                try {
                    // Get existing commands to compare with new ones
                    return rest.get(Routes.applicationGuildCommands(clientId, guildId))
                        .then(data => {
                            // Build list of existing commands
                            for (const cmd of data) existingCommands.push(cmd.name);
                            
                            // Find duplicates by comparing with commands array
                            const duplicates = commands
                                .filter(cmd => existingCommands.includes(cmd.name))
                                .map(cmd => cmd.name);
                            
                            return `Error: 發現重複的斜線指令名稱: ${duplicates.join(', ')}`;
                        })
                        .catch(() => {
                            return `Error: 發現重複的斜線指令名稱，但無法確定哪些指令重複。錯誤: ${error.message}`;
                        });
                } catch {
                    return `Error: 發現重複的斜線指令名稱，但無法確定哪些指令重複。錯誤: ${error.message}`;
                }
            }
            
            return "Error Global registered application commands: " + error.message;
        });
}

function pushArraySlashCommands(arrayCommands) {
    for (const file of arrayCommands) {
        const commandData = file.data.toJSON();
        // Check if command with same name already exists
        const existingIndex = commands.findIndex(cmd => cmd.name === commandData.name);
        if (existingIndex !== -1) {
            console.warn(`[WARNING] Duplicate command name detected: '${commandData.name}' - skipping duplicate from ${file}`);
            continue;
        }
        commands.push(commandData);
    }
}

// Check for duplicate command names in the commands array
function checkDuplicateCommands() {
    const commandNames = commands.map(cmd => cmd.name);
    const uniqueNames = new Set(commandNames);
    
    if (uniqueNames.size !== commandNames.length) {
        // Find the duplicates
        const duplicates = commandNames.filter((name, index) => {
            return commandNames.indexOf(name) !== index;
        });
        
        // Get unique duplicates
        const uniqueDuplicates = [...new Set(duplicates)];
        
        if (uniqueDuplicates.length > 0) {
            console.warn(`Warning: Found duplicate command names: ${uniqueDuplicates.join(', ')}`);
            return uniqueDuplicates;
        }
    }
    
    return null;
}

// Update loadingSlashCommands to check for duplicates
async function loadingSlashCommands() {
    try {
        const commandFiles = fs.readdirSync('./roll/').filter(file => file.endsWith('.js'));
        for (const file of commandFiles) {
            try {
                const command = require(`../roll/${file}`);
                if (command?.discordCommand?.length > 0) {
                    pushArraySlashCommands(command.discordCommand);
                }
            } catch (error) {
                console.error(`Failed to load command from ${file}:`, error);
            }
        }
        
        // Check for duplicates after loading all commands
        const duplicates = checkDuplicateCommands();
        if (duplicates) {
            console.warn(`Duplicate command names detected. Please fix these before registering: ${duplicates.join(', ')}`);
        }
        
<<<<<<< HEAD
        console.log(`[ds-deploy-commands] Loaded ${commands.length} slash commands`);
=======
        console.log(`[Discord Bot] Loaded ${commands.length} slash commands`);
>>>>>>> 6a2911f8
    } catch (error) {
        console.error('Failed to load commands:', error);
    }
}

function removeSlashCommands(guildId) {
    //remove all old command, devlopment only
    rest.get(Routes.applicationGuildCommands(clientId, guildId))
        .then(data => {
            const promises = [];
            for (const command of data) {
                const deleteUrl = `${Routes.applicationGuildCommands(clientId, guildId)}/${command.id}`;
                promises.push(rest.delete(deleteUrl));
            }
            return Promise.all(promises);
        });
}

module.exports = {
    registeredGlobalSlashCommands,
    testRegisteredSlashCommands,
    removeSlashCommands,
    checkDuplicateCommands
};
//https://github.com/discordjs/guide/tree/main/code-samples/creating-your-bot/command-handling
//https://discordjs.guide/creating-your-bot/creating-commands.html#command-deployment-script
//https://discordjs.guide/popular-topics/builders.html#links<|MERGE_RESOLUTION|>--- conflicted
+++ resolved
@@ -145,11 +145,7 @@
             console.warn(`Duplicate command names detected. Please fix these before registering: ${duplicates.join(', ')}`);
         }
         
-<<<<<<< HEAD
         console.log(`[ds-deploy-commands] Loaded ${commands.length} slash commands`);
-=======
-        console.log(`[Discord Bot] Loaded ${commands.length} slash commands`);
->>>>>>> 6a2911f8
     } catch (error) {
         console.error('Failed to load commands:', error);
     }
