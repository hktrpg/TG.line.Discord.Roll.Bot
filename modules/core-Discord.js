if (process.env.DISCORD_CHANNEL_SECRET) {
	try {
		require('fs').readdirSync('./modules/').forEach(function (file) {
			if (file.match(/\.js$/) !== null && file !== 'index.js' && file.match(/^core-/) == null) {
				var name = file.replace('.js', '');
				exports[name] = require('../modules/' + file);
			}
		});
		var channelKeyword = process.env.DISCORD_CHANNEL_KEYWORD || "";
		var channelSecret = process.env.DISCORD_CHANNEL_SECRET;
		const Discord = require('discord.js');
		const client = new Discord.Client();
		const BootTime = new Date(new Date().toLocaleString("en-US", {
			timeZone: "Asia/Shanghai"
		}));
		// Load `*.js` under modules directory as properties
		//  i.e., `User.js` will become `exports['User']` or `exports.User`
		var Discordcountroll = 0;
		var Discordcounttext = 0;

		client.once('ready', () => {
			console.log('Discord is Ready!');
		});

		client.login(channelSecret);
		// handle the error event
		client.on('error', console.error);
		client.on('unhandledRejection', error => {
			// Will print "unhandledRejection err is not defined"
			console.log('unhandledRejection: ', error.message);
		});


		client.on('message', message => {
			if (message.author.bot === false && message.content != "") {
				//	console.log('message.content ' + message.content);
				//	console.log('channelKeyword ' + channelKeyword);
				let rplyVal = {};
				let msgSplitor = (/\S+/ig);
				let mainMsg = message.content.match(msgSplitor); //定義輸入字串
				if (mainMsg && mainMsg[0])
					var trigger = mainMsg[0].toString().toLowerCase()
				//指定啟動詞在第一個詞&把大階強制轉成細階
				let privatemsg = 0;
				//訊息來到後, 會自動跳到analytics.js進行骰組分析
				//如希望增加修改骰組,只要修改analytics.js的條件式 和ROLL內的骰組檔案即可,然後在HELP.JS 增加說明.


				if (trigger == "dr" && mainMsg && mainMsg[1]) {
					privatemsg = 1;
					mainMsg.shift();
					trigger = mainMsg[0].toString().toLowerCase();
				}
				if (channelKeyword != "" && trigger == channelKeyword.toString().toLowerCase()) {
					mainMsg.shift();
					rplyVal = exports.analytics.parseInput(mainMsg.join(' '));
				} else {
					if (channelKeyword == "") {
						rplyVal = exports.analytics.parseInput(mainMsg.join(' '));
					}
				}
				if (rplyVal && rplyVal.text) {
					Discordcountroll++;
<<<<<<< HEAD
					console.log('Discord Roll: ' + Discordcountroll + ', Discord Text: ' + Discordcounttext + ' Boot Time: ' + BootTime.toLocaleString(), " content: ", message.content);
=======
					console.log('Discord Roll: ' + Discordcountroll + ', Discord Text: ' + Discordcounttext+' message.content: '+ message.content);
>>>>>>> ee18e300
					if (privatemsg == 1) {
						message.channel.send("暗骰進行中");
						async function loada() {
							for (var i = 0; i < rplyVal.text.toString().match(/[\s\S]{1,2000}/g).length; i++) {
								await message.author.send(rplyVal.text.toString().match(/[\s\S]{1,2000}/g)[i]);
							}
						}
						loada();
					} else {
						async function loadb() {
							for (var i = 0; i < rplyVal.text.toString().match(/[\s\S]{1,2000}/g).length; i++) {
								await message.channel.send(rplyVal.text.toString().match(/[\s\S]{1,2000}/g)[i])
							}
						}
						loadb();
					}
					//console.log("rplyVal: " + rplyVal);
				} else {
					Discordcounttext++;
					console.log('Discord Roll: ' + Discordcountroll + ', Discord Text: ' + Discordcounttext + ' Boot Time: ' + BootTime.toLocaleString());
				}
			}
		});
		//Set Activity 可以自定義正在玩什麼  
		client.on('ready', () => {
			client.user.setGame('bothelp |運氣占卜「運勢」')
		})
	} catch (e) {
		console.log('catch error');
		console.log('Request error: ' + e.message);

	}
}<|MERGE_RESOLUTION|>--- conflicted
+++ resolved
@@ -61,11 +61,8 @@
 				}
 				if (rplyVal && rplyVal.text) {
 					Discordcountroll++;
-<<<<<<< HEAD
 					console.log('Discord Roll: ' + Discordcountroll + ', Discord Text: ' + Discordcounttext + ' Boot Time: ' + BootTime.toLocaleString(), " content: ", message.content);
-=======
-					console.log('Discord Roll: ' + Discordcountroll + ', Discord Text: ' + Discordcounttext+' message.content: '+ message.content);
->>>>>>> ee18e300
+
 					if (privatemsg == 1) {
 						message.channel.send("暗骰進行中");
 						async function loada() {
