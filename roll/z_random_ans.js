--- conflicted
+++ resolved
@@ -10,16 +10,8 @@
 };
 var randomAnsfunction = {};
 const records = require('../modules/records.js');
-<<<<<<< HEAD
-<<<<<<< Updated upstream
-=======
 const VIP = require('../modules/veryImportantPerson');
 const limitArr = [30, 200, 200, 300, 300, 300, 300, 300];
->>>>>>> Stashed changes
-=======
-const VIP = require('../modules/veryImportantPerson');
-const limitArr = [1, 200, 200, 300, 300, 300, 300, 300];
->>>>>>> e1124eec
 records.get('randomAns', (msgs) => {
     randomAnsfunction.randomAnsfunction = msgs
 })
