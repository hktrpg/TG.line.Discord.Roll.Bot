--- conflicted
+++ resolved
@@ -171,7 +171,6 @@
         }
 
         try {
-<<<<<<< HEAD
             // Defensive check for schema availability due to circular dependency
             if (!schema || !schema.mongodbState) {
                 console.warn('Schema not available for updateRecords');
@@ -179,28 +178,6 @@
             }
 
             await schema.mongodbState.updateOne(
-=======
-            // Wait for connection to be fully ready (with timeout)
-            const maxWaitTime = 5000; // 5 seconds
-            const startTime = Date.now();
-            while (mongoose.connection.readyState !== 1 && (Date.now() - startTime) < maxWaitTime) {
-                await new Promise(resolve => setTimeout(resolve, 100));
-            }
-
-            if (mongoose.connection.readyState !== 1) {
-                console.warn('[dbWatchdog] MongoDB connection not ready after waiting, skipping update');
-                return;
-            }
-
-            // Use the model correctly - mongodbState is a Mongoose model
-            const MongoDBState = schema.mongodbState;
-            if (!MongoDBState || typeof MongoDBState.updateOne !== 'function') {
-                console.warn('[dbWatchdog] mongodbState.updateOne is not a function, model may not be initialized');
-                return;
-            }
-
-            await MongoDBState.updateOne(
->>>>>>> 6a2911f8
                 {},
                 {
                     $set: {
@@ -221,15 +198,8 @@
 
             this.__dbErrorReset();
         } catch (error) {
-<<<<<<< HEAD
             console.error('dbConnectionError updateRecords #36 error:', error?.name || error?.message || error);
             this.dbErrOccurs();
-=======
-            // DB is likely down, just log it but DO NOT increment retry count here
-            // causing a double count (one from original error, one from this update failure)
-            console.warn('[dbWatchdog] Failed to update error record (DB likely offline):', error.message);
-            // Removed: this.dbErrOccurs();
->>>>>>> 6a2911f8
         }
     }
 
@@ -270,18 +240,6 @@
         // Enhanced health check
         setInterval(
             async () => {
-<<<<<<< HEAD
-=======
-                let ans = await schema.mongodbStateCheck();
-                if (!ans) return;
-                const currentdate = new Date();
-                const datetime = "Time: " + currentdate.getDate() + "/"
-                    + (currentdate.getMonth() + 1) + "/"
-                    + currentdate.getFullYear() + " @ "
-                    + currentdate.getHours() + ":"
-                    + currentdate.getMinutes() + ":"
-                    + currentdate.getSeconds();
->>>>>>> 6a2911f8
                 try {
                     // If circuit breaker is in OPEN state, try recovery
                     if (this.circuitBreaker.state === 'OPEN') {
