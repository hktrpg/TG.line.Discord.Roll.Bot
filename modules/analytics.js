// Load `*.js` under roll directory as properties
//  i.e., `User.js` will become `exports['User']` or `exports.User`
require('fs').readdirSync('./roll/').forEach(function (file) {
	if (file.match(/\.js$/) !== null && file !== 'index.js' && file !== 'demo.js') {
		var name = file.replace('.js', '');
		exports[name] = require('../roll/' + file);
	}
});
const records = require('../modules/records.js');
try {
	let result = {
		text: '',
		type: 'text',
		LevelUp: ''
	};

	//用來呼叫骰組,新增骰組的話,要寫條件式到下面呼叫 
	//格式是 exports.骰組檔案名字.function名
	function parseInput(inputStr, groupid, userid, userrole, botname, displayname, channelid) {
		//console.log('InputStr: ' + inputStr);
		_isNaN = function (obj) {
			return isNaN(parseInt(obj));
		}
		result = {
			text: '',
			type: 'text',
			LevelUp: ''
		};
		let stopmark = 0;
		let msgSplitor = (/\S+/ig);
		let mainMsg = inputStr.match(msgSplitor); //定義輸入字串
		let trigger = mainMsg[0].toString().toLowerCase(); //指定啟動詞在第一個詞&把大階強制轉成細階
		//對比mongoose資料
		//console.log('stop')
		//檢查是不是要停止
		stopmark = z_stop(mainMsg, groupid);
		//檢查是不是開啓LV 功能

		//console.log('mainMsgAA',mainMsg)
		if (stopmark != 1) {
			result = rolldice(inputStr, groupid, userid, userrole, mainMsg, trigger, botname, displayname, channelid)
			//console.log("OK")
		}

		//z_saveCommand 功能
		if (mainMsg && mainMsg[0].toLowerCase() == ".cmd" && mainMsg[1] && mainMsg[1].toLowerCase() != "help" && mainMsg[1].toLowerCase() != "add" && mainMsg[1].toLowerCase() != "show" && mainMsg[1].toLowerCase() != "del" && result.text) {
			//console.log('result.text', result.text.toString().replace(mainMsg[1], ""))
			inputStr = result.text.toString().replace(mainMsg[1], "")
			//console.log(inputStr)
			mainMsg = inputStr.match(msgSplitor); //定義輸入字串
			trigger = mainMsg[0].toString().toLowerCase(); //指定啟動詞在第一個詞&把大階強制轉成細階
			//console.log('inputStr2: ', inputStr)
			result.text = ""
			//檢查是不是要停止
			z_stop(mainMsg, groupid);
			result = rolldice(inputStr, groupid, userid, userrole, mainMsg, trigger, botname, displayname, channelid)
			console.log('inputStr2: ', inputStr)
		}
		//LEVEL功能
		if (groupid)
			EXPUP();
		if (result && (result.text || result.LevelUp)) {
			console.log('inputStr: ', inputStr)
			return result;

		}


		function EXPUP() {
			let tempEXPconfig = 0;
			let tempGPID = 0;
			let tempGPuserID = 0;
			let tempGPHidden = 0;
			//1. 檢查GROUP ID 有沒有開啓CONFIG 功能 1
			if (exports.z_Level_system && exports.z_Level_system.initialize() && exports.z_Level_system.initialize().trpgLevelSystemfunction && exports.z_Level_system.initialize().trpgLevelSystemfunction[0]) {
				for (let a = 0; a < exports.z_Level_system.initialize().trpgLevelSystemfunction.length; a++) {
					if (exports.z_Level_system.initialize().trpgLevelSystemfunction[a].groupid == groupid && exports.z_Level_system.initialize().trpgLevelSystemfunction[a].Switch == "1") {
						tempEXPconfig = 1;
						tempGPID = a;
					}
					//檢查CONFIG開啓
				}
			}

			if (tempEXPconfig == 1) {
				let tempIsUser = 0;
				//2. 有 -> 檢查有沒USER 資料
				for (let b = 0; b < exports.z_Level_system.initialize().trpgLevelSystemfunction[tempGPID].trpgLevelSystemfunction.length; b++) {
					if (exports.z_Level_system.initialize().trpgLevelSystemfunction[tempGPID].trpgLevelSystemfunction[b].userid == userid) {
						tempIsUser = userid;
						tempGPuserID = b;
					}
				}

				//3. 沒有 -> 新增
				if (tempIsUser == 0) {
					let temp = {
						groupid: groupid,
						trpgLevelSystemfunction: {
							userid: userid,
							name: displayname || '無名',
							EXP: Math.floor(Math.random() * 10) + 1,
							Level: "0",
							LastSpeakTime: Date.now()
						}
					}
<<<<<<< HEAD
					exports.z_Level_system.initialize().trpgLevelSystemfunction[tempGPID].trpgLevelSystemfunction.push(temp.trpgLevelSystemfunction)

					//console.log('a', exports.z_Level_system.initialize().trpgLevelSystemfunction[tempGPID])
=======

>>>>>>> 50ec7343

					records.settrpgLevelSystemfunctionNewUser('trpgLevelSystem', temp, () => {
						records.get('trpgLevelSystem', (msgs) => {
							exports.z_Level_system.initialize().trpgLevelSystemfunction = msgs
							//  console.log(rply.trpgLevelSystemfunction)
							// console.log(rply);
						})

					})

				} else if (tempIsUser != 0) {
					//4. 有-> 檢查上次紀錄的時間 超過60001 (1分鐘) 即增加1-10 經驗值
					if (new Date(Date.now()) - new Date(exports.z_Level_system.initialize().trpgLevelSystemfunction[tempGPID].trpgLevelSystemfunction[tempGPuserID].LastSpeakTime) > 60001) {
						exports.z_Level_system.initialize().trpgLevelSystemfunction[tempGPID].trpgLevelSystemfunction[tempGPuserID].EXP = exports.z_Level_system.initialize().trpgLevelSystemfunction[tempGPID].trpgLevelSystemfunction[tempGPuserID].EXP + Math.floor(Math.random() * 10) + 1;
						exports.z_Level_system.initialize().trpgLevelSystemfunction[tempGPID].trpgLevelSystemfunction[tempGPuserID].LastSpeakTime = Date.now();
						//5. 檢查現LEVEL 需不需要上升.  100 * (lvl ^ 2) + 50 * lvl + 100
						if ((100 * Math.pow(exports.z_Level_system.initialize().trpgLevelSystemfunction[tempGPID].trpgLevelSystemfunction[tempGPuserID].Level, 2) + 50 * exports.z_Level_system.initialize().trpgLevelSystemfunction[tempGPID].trpgLevelSystemfunction[tempGPuserID].Level + 100) <= exports.z_Level_system.initialize().trpgLevelSystemfunction[tempGPID].trpgLevelSystemfunction[tempGPuserID].EXP) {
							//現EXP >於需求LV
							//LVUP
							exports.z_Level_system.initialize().trpgLevelSystemfunction[tempGPID].trpgLevelSystemfunction[tempGPuserID].Level++;
							if (exports.z_Level_system.initialize().trpgLevelSystemfunction[tempGPID].Hidden == 1) {
								//6. 需要 -> 檢查有沒有開啓通知
								result.LevelUp = LevelUP(tempGPID, tempGPuserID);
							}
						}


						//8. 更新MLAB資料
						records.settrpgLevelSystemfunctionEXPup('trpgLevelSystem', exports.z_Level_system.initialize().trpgLevelSystemfunction[tempGPID], exports.z_Level_system.initialize().trpgLevelSystemfunction[tempGPID].trpgLevelSystemfunction[tempGPuserID], () => {
							

						})

					}
				}

			}


		}

		function LevelUP(tempGPID, tempGPuserID) {
			//1. 讀取LEVELUP語
			let username = displayname || "無名"
			let userlevel = exports.z_Level_system.initialize().trpgLevelSystemfunction[tempGPID].trpgLevelSystemfunction[tempGPuserID].Level;
			let userexp = exports.z_Level_system.initialize().trpgLevelSystemfunction[tempGPID].trpgLevelSystemfunction[tempGPuserID].EXP;
			//console.log('rply.trpgLevelSystemfunction[i]',

			let userRanking = ranking(userid, exports.z_Level_system.initialize().trpgLevelSystemfunction[tempGPID].trpgLevelSystemfunction);
			let userRankingPer = Math.ceil(userRanking / exports.z_Level_system.initialize().trpgLevelSystemfunction[tempGPID].trpgLevelSystemfunction.length * 10000) / 100 + '%';
			let usermember_count = exports.z_Level_system.initialize().trpgLevelSystemfunction[tempGPID].trpgLevelSystemfunction.length;
			let tempUPWord = exports.z_Level_system.initialize().trpgLevelSystemfunction[tempGPID].LevelUpWord || "恭喜 @{user.name}，你的克蘇魯神話知識現在是 {user.level}點了！現在排名第{user.Ranking}名！"

			return tempUPWord.replace(/{user.name}/ig, username).replace(/{user.level}/ig, userlevel).replace(/{user.exp}/ig, userexp).replace(/{user.Ranking}/ig, userRanking).replace(/{user.RankingPer}/ig, userRankingPer).replace(/{server.member_count}/ig, usermember_count)
			//2. 回應BOT

		}
	}
	function ranking(who, data) {
		var array = [];
		let answer = "0"
		for (var key in data) {
			array.push(data[key]);

		}

		array.sort(function (a, b) {
			return b.EXP - a.EXP;
		});

		var rank = 1;
		//console.log('array.length', array.length)
		//console.log('array', array)
		for (var i = 0; i < array.length; i++) {
			if (i > 0 && array[i].EXP < array[i - 1].EXP) {
				rank++;
			}
			array[i].rank = rank;
		}
		for (var b = 0; b < array.length; b++) {
			if (array[b].userid == who)
				answer = b + 1;
			//  document.write(b + 1);

		}
		//console.log('answer', answer)
		return answer;
	}



	function z_stop(mainMsg, groupid) {
		if (exports.z_stop && exports.z_stop.initialize() && exports.z_stop.initialize().save && exports.z_stop.initialize().save[0].blockfunction && exports.z_stop.initialize().save[0].blockfunction.length > 0) {
			for (var i = 0; i < exports.z_stop.initialize().save.length; i++) {
				if ((new RegExp(exports.z_stop.initialize().save[i].blockfunction.join("|"), "i")).test(mainMsg[0]) && exports.z_stop.initialize().save[i].groupid == groupid && exports.z_stop.initialize().save[i].blockfunction.length > 0) {
					console.log('Match AND STOP')
					return 1
				}
			}
		}
	}

	function rolldice(inputStr, groupid, userid, userrole, mainMsg, trigger, botname, displayname, channelid) {
		//在下面位置開始分析trigger
		if (!groupid) groupid = 0
		var breakFlag = false;
		Object.keys(exports).forEach(v => {
			if (breakFlag === true) {
				return false;
			}
			//0 = 不存在
			//1 = 符合
			//2 = 不符合
			//以下是分析每組rolling prefixs的資料
			//以每次同步檢查第一第二個 
			//例如第一組是 cc  第二組是 80 
			//那條件式就是 /^cc$/i 和/^\d+$/
			if (!mainMsg[1]) mainMsg[1] = '';
			let checkmainMsg0 = 0;
			let checkmainMsg1 = 0;
			let findprefixs = 0;
			if (exports[v].prefixs()[0] && exports[v].prefixs()[0]) {
				for (var i = 0; i <= exports[v].prefixs().length - 1; i = i + 2) {
					checkmainMsg0 = 0;
					checkmainMsg1 = 0;
					if (exports[v].prefixs()[i] && exports[v].prefixs()[i]) {
						checkmainMsg0 = 2;
						if (exports[v].prefixs()[i + 1] && exports[v].prefixs()[i + 1]) {
							checkmainMsg1 = 2;
						}
						if (exports[v].prefixs()[i] && exports[v].prefixs()[i].test(mainMsg[0])) {
							checkmainMsg0 = 1;
						}
						if (exports[v].prefixs()[i + 1] && exports[v].prefixs()[i + 1].test(mainMsg[1])) {
							checkmainMsg1 = 1;
						}
						if (checkmainMsg0 <= 1 && checkmainMsg1 <= 1 && checkmainMsg0 + checkmainMsg1 >= 1) {
							findprefixs = 1;
							i = exports[v].prefixs().length + 1;
							breakFlag = true
						}
					}
				}
			}



			if (findprefixs == 1) {
				console.log('trigger: ', inputStr)
				let tempsave = exports[v].rollDiceCommand(inputStr, mainMsg, groupid, userid, userrole, botname, displayname, channelid)
				if (tempsave)
					Object.keys(tempsave).forEach(v => {
						result[v] = tempsave[v]
					})
			}
		})

		return result

	}


} catch (e) {
	console.log('error: ' + e)
}

module.exports = {
	parseInput: parseInput,
	rolldice: rolldice
};<|MERGE_RESOLUTION|>--- conflicted
+++ resolved
@@ -104,13 +104,11 @@
 							LastSpeakTime: Date.now()
 						}
 					}
-<<<<<<< HEAD
+
 					exports.z_Level_system.initialize().trpgLevelSystemfunction[tempGPID].trpgLevelSystemfunction.push(temp.trpgLevelSystemfunction)
 
 					//console.log('a', exports.z_Level_system.initialize().trpgLevelSystemfunction[tempGPID])
-=======
-
->>>>>>> 50ec7343
+
 
 					records.settrpgLevelSystemfunctionNewUser('trpgLevelSystem', temp, () => {
 						records.get('trpgLevelSystem', (msgs) => {
