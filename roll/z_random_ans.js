--- conflicted
+++ resolved
@@ -305,11 +305,7 @@
                     rply.text = '新增失敗.\n' + rply.text;
                     return rply;
                 }
-<<<<<<< HEAD
                 getData = await schema.randomAnsPersonal.findOne({ "title": { $regex: new RegExp(escapeRegExp(mainMsg[2]), "i") }, "userid": userid }).catch(error => console.error('randomans #306 mongoDB error: ', error.name, error.reson));
-=======
-                getData = await schema.randomAnsPersonal.findOne({ "title": { $regex: new RegExp(convertRegex(mainMsg[2]), "i") }, "userid": userid }).catch(error => console.error('randomans #306 mongoDB error: ', error.name, error.reson));
->>>>>>> daea4b6c
                 const [, , , ...rest] = mainMsg;
                 const answerLength = getData && getData.answer.join('').length;
 
@@ -349,11 +345,7 @@
             //
             rply.quotes = true;
             if (mainMsg[2]) {
-<<<<<<< HEAD
                 temp = await schema.randomAnsPersonal.findOne({ "title": { $regex: new RegExp(escapeRegExp(mainMsg[2]), "i") }, "userid": userid }).catch(error => console.error('randomans #346 mongoDB error: ', error.name, error.reson));
-=======
-                temp = await schema.randomAnsPersonal.findOne({ "title": { $regex: new RegExp(convertRegex(mainMsg[2]), "i") }, "userid": userid }).catch(error => console.error('randomans #346 mongoDB error: ', error.name, error.reson));
->>>>>>> daea4b6c
                 if (!temp) {
                     rply.text = '找不到該骰子名稱, 請重新檢查'
                     return rply;
