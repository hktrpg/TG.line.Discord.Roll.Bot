--- conflicted
+++ resolved
@@ -119,15 +119,8 @@
 	}
 
 	let inputStr = message.content;
-<<<<<<< HEAD
-=======
 	//DISCORD <@!USERID> <@!399923133368042763> <@!544563333488111636>
 	//LINE @名字
-
-
-	let trigger = "";
-	let groupid = (message.guild && message.guild.id) ? message.guild.id : '';
->>>>>>> 6611d888
 	let mainMsg = inputStr.match(msgSplitor); //定義輸入字串
 	let trigger = (mainMsg && mainMsg[0]) ? mainMsg[0].toString().toLowerCase() : '';
 	let groupid = (message.guildId) ? message.guildId : '';
