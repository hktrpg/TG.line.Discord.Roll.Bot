<!DOCTYPE html>
<html lang="zh-TW">

<head>
    <meta charset="UTF-8">
    <meta name="viewport" content="width=device-width, initial-scale=1.0">
    <title>TRPG 遊玩喜好卡</title>
    <meta name="description" content="HKTRPG - 線上TRPG 遊玩喜好卡 - 用於匯出名片">
    <link rel="stylesheet" href="https://cdnjs.cloudflare.com/ajax/libs/font-awesome/6.0.0-beta3/css/all.min.css">
    <script src="https://html2canvas.hertzen.com/dist/html2canvas.min.js"></script>
    <link rel="preconnect" href="https://fonts.googleapis.com">
    <link rel="preconnect" href="https://fonts.gstatic.com" crossorigin>
    <link href="https://fonts.googleapis.com/css2?family=Rampart+One&family=Noto+Sans+TC:wght@400&display=swap"
        rel="stylesheet">
    <style>
        /* --------------------------------------------------------------------------
           CSS Variables
        -------------------------------------------------------------------------- */
        :root {

            /* Main Colors */
            --color-primary: #a78bfa;
            /* **後景色漸層** */
            --background-gradient-2: linear-gradient(to bottom, var(--color-indigo), var(--color-light-blue));
            /* **背景色漸層** */
            --card-background: linear-gradient(to right, var(--color-primary-light), var(--color-primary-lighter));
            /* **NG, 接受, 喜愛** */
            --progress-mine: linear-gradient(to right, var(--color-danger), var(--color-danger-dark));
            --progress-fine: linear-gradient(to right, var(--color-warning), var(--color-warning-light));
            --progress-bar: rgba(var(--color-primary), 0.2);
            /* **漸變色** */
            --progress-gradient: linear-gradient(to right, var(--color-gradient-start), var(--color-gradient-end));
            /* **主要文字顏色** */
            --color-text-primary: #1f2937;
            /* **ID暱稱文字顏色** */
            --color-text-secondary: #4b5563;
            /* border color */
            --color-border: #e2e8f0;

            /* Colors */
            --color-primary-light: #b5e1fe;
            --color-primary-lighter: #f3f7ff;
            --color-secondary: #ec4899;
            --color-secondary-light: #f472b6;
            --color-neutral: #ffffff;
            --color-background: #f3f4f6;
            --color-slot: #f9fafb;
            --color-body: #fda085;
            --color-body-light: #f6d365;
            --color-gradient-start: #a78bfa;
            --color-gradient-end: #e47eb1;
            --color-success: #4ade80;
            --color-info: #22d3ee;
            --color-warning: #ffcc00;
            --color-warning-light: #ff9900;
            --color-danger: #f71414;
            --color-danger-dark: #ce1f1f;
            --color-blue: #60a5fa;
            --color-blue-dark: #3b82f6;
            --color-emerald: #10B981;
            --color-sky: #99bffd;
            --color-indigo: #516ea7;
            --color-light-blue: #d6e4ff;


            /* Backgrounds */
            --background-color: var(--color-background);
            --background-gradient: linear-gradient(135deg, var(--color-body-light) 0%, var(--color-body) 100%);


            /* Borders & Shadows */
            --border-radius: 0.5rem;
            --box-shadow: 0 4px 6px -1px rgba(0, 0, 0, 0.1);

            /* Fill Colors */
            --fill-color-50: var(--color-primary);
            --fill-color-25: var(--color-warning);
            --fill-color-10: var(--color-danger);

            /* Progress Colors */

            /* Button Backgrounds */
            --button-share: linear-gradient(to right, var(--color-success), var(--color-info));
            --button-export: linear-gradient(to right, var(--color-secondary-light), var(--color-info));
            --button-edit: linear-gradient(to right, var(--color-emerald), var(--color-sky));
            --button-color-edit: linear-gradient(to right, var(--color-sky), var(--color-blue));
        }

        /* --------------------------------------------------------------------------
           Base & Layout Styles
        -------------------------------------------------------------------------- */
        body {
            margin: 0;
            min-height: 100vh;
            background: var(--background-gradient-2);
            font-family: 'Noto Sans TC', sans-serif;
            padding: 2rem;
            color: var(--color-text-primary);
            font-weight: 400;
        }

        .container {
            max-width: 210mm;
            margin: 0 auto;
            padding: 2rem 2rem 0rem 2rem;
            background: var(--card-background);
            border-radius: var(--border-radius);
            box-shadow: var(--box-shadow);
            display: grid;
            grid-template-columns: repeat(2, 1fr);
            gap: 1.5rem;
            overflow: auto;
        }

        .header {
            grid-column: span 2;
            display: flex;
            align-items: center;
            gap: 1rem;
            padding-bottom: 1rem;
            border-bottom: 2px solid var(--color-border);
        }

        .avatar-section {
            display: flex;
            flex-direction: column;
            gap: 0.5rem;
            width: 250px;
        }

        .no-animations {
            animation: none !important;
            transition: none !important;
        }

        .no-animations * {
            animation: none !important;
            transition: none !important;
        }

        .avatar {
            width: 120px;
            height: 120px;
            border-radius: 50%;
            background: var(--color-sky);
            overflow: hidden;
            margin-bottom: 0.5rem;
            box-shadow: 0 2px 8px rgba(0, 0, 0, 0.2);
            transition: transform 0.3s ease, box-shadow 0.3s ease;
        }

        .avatar img {
            width: 100%;
            height: 100%;
            object-fit: cover;
        }

        .avatar.hidden {
            display: none;
        }

        .avatar:hover {
            transform: scale(1.05);
            box-shadow: 0 4px 12px rgba(0, 0, 0, 0.3);
        }

        @keyframes fadeIn {
            from {
                opacity: 0;
                transform: translateY(20px);
            }

            to {
                opacity: 1;
                transform: translateY(0);
            }
        }

        .title {
            flex-grow: 1;
            display: flex;
            flex-direction: column;
            justify-content: center;
            align-items: flex-start;
            /* 改為左對齊 */
        }

        .title h1 {
            margin: 0;
            padding: 0;
            line-height: 1.2;
            color: var(--color-primary);
            /* 添加這行確保標題顏色 */
        }

        .title p {
            margin: 0.5rem 0 0 0;
            color: var(--color-text-secondary);
        }

        h1,
        h2,
        h3 {
            color: var(--color-primary);
            margin-bottom: 0;
            margin-top: 1rem;
            font-weight: 400;
        }

        .section {
            animation: fadeIn 0.8s ease forwards;
            background: var(--color-neutral);
            padding: 1rem;
            border-radius: var(--border-radius);
            box-shadow: var(--box-shadow);
        }

        .modules {
            display: grid;
            grid-template-columns: repeat(auto-fill, minmax(150px, 1fr));
            gap: 0.5rem;
            margin-top: 0.5rem;
        }

        .footer {
            grid-column: span 2;
            text-align: right;
            color: var(--color-text-secondary);
            opacity: 0.7;
            font-size: 0.8rem;
            padding: 0 0 0 0;
            margin: 0 0 0 0;
            font-family: "Rampart One", serif;
        }

        .module-item {

            position: relative;
            padding: 0.5rem;
            border-radius: var(--border-radius);
            background: var(--background-color);
            border: 1px solid var(--color-border);
            text-align: center;
            overflow: hidden;
            white-space: nowrap;
        }

        .progress-bar {
            background: var(--progress-gradient);
            height: 100%;
            border-radius: var(--border-radius);
            position: absolute;
            left: 0;
            top: 0;
            transition: width 0.3s ease;
        }

        .progress-text {
            position: relative;
            z-index: 1;
            color: var(--color-text-primary);
        }

        .btn-color {
            background: var(--button-color-edit);
        }

        .time-slots {
            display: grid;
            grid-template-columns: repeat(3, 1fr);
            gap: 0.5rem;
            margin-top: 0.5rem;
        }

        .time-slot {
            padding: 0.5rem;
            border-radius: var(--border-radius);
            background: var(--color-slot);
            text-align: center;
            border: 1px solid var(--color-border);
            transition: all 0.3s ease;
        }

        .time-slot-filled {
            background: var(--progress-gradient);
        }

        .tools {
            display: flex;
            gap: 1rem;
            flex-wrap: wrap;
            margin-top: 0.5rem;
        }

        .tool-item {
            padding: 0.5rem 1rem;
            border-radius: var(--border-radius);
            background: var(--color-primary-light);
            color: var(--color-text-primary);
            font-size: 0.9rem;
        }

        .relationship-types {
            display: flex;
            gap: 1rem;
            flex-wrap: wrap;
            margin-top: 1rem;
        }

        .relationship-type {
            padding: 0.5rem 1rem;
            border-radius: var(--border-radius);
            background: var(--progress-gradient);
            font-size: 0.9rem;
            border: 1px solid var(--color-border);
        }

        .text-middle {
            display: flex;
            width: 100%;
            padding-left: 0.5rem;
            padding-right: 0.5rem;
            align-items: center;
            height: 100%;
        }

        .new-progressbar {
            position: relative;
            background: var(--color-slot);
            border-radius: var(--border-radius);
            overflow: hidden;
            padding: 0.1rem;
            margin: 0.5rem 0;
            height: 2.3rem;
            display: flex;
            align-items: center;
            white-space: nowrap;
        }

        .new-progress {
            height: 100%;
            border-radius: var(--border-radius);
            transition: width 0.3s ease;
        }

        .filled-100 {
            width: 100%;
            background: var(--progress-gradient);
        }

        .filled-75 {
            width: 60%;
            background: var(--progress-gradient);
        }

        .filled-50 {
            width: 40%;
            background: var(--progress-gradient);
        }

        .filled-25 {
            width: 25%;
            background: var(--progress-gradient);
        }

        .new-progressbar.nl,
        .new-progressbar.bl,
        .new-progressbar.text,
        .new-progressbar.halftext,
        .new-progressbar.voice,
        .new-progressbar.team,
        .new-progressbar.post,
        .new-progressbar.ccfolia,
        .new-progressbar.discord,
        .new-progressbar.roll20 {
            background: var(--progress-bar);
        }

        .new-progress.nl,
        .new-progress.bl,
        .new-progress.text,
        .new-progress.halftext,
        .new-progress.voice,
        .new-progress.team,
        .new-progress.post,
        .new-progress.ccfolia,
        .new-progress.discord,
        .new-progress.roll20 {
            background: var(--color-primary);
        }


        .mine-progress {
            background: var(--progress-mine);
        }

        .fine-progress {
            background: var(--progress-fine);
        }

        .like-progress {
            background: var(--progress-gradient);
        }

        @media (max-width: 768px) {
            .container {
                grid-template-columns: 1fr;
                padding: 1rem;
                width: 90%; /* Changed from calc(100% - 2rem) */
                max-width: 500px; /* Added max-width */
                margin: 1rem auto; /* Changed from 1rem to center the container */
            }

            body {
                padding: 0.5rem;
                display: flex; /* Added */
                justify-content: center; /* Added */
                align-items: flex-start; /* Added */
                min-height: 100vh;
            }

            .header {
                grid-column: 1;
                flex-direction: column;
                align-items: center;
                text-align: center;
                gap: 1rem;
            }

            .header-buttons {
                width: 100%;
                flex-direction: row;
                justify-content: center;
                flex-wrap: wrap;
                gap: 0.5rem;
            }

            .title {
                align-items: center;
                width: 100%;
            }

            .header-input-group {
                width: 100%;
                align-items: center;
            }

            .section {
                grid-column: 1;
                width: 100%;
                box-sizing: border-box;
            }

            .modules {
                grid-template-columns: 1fr 1fr;
            }

            .module-item {
                width: 100%;
                box-sizing: border-box;
            }

            body {
                padding: 0.5rem;
            }

            .avatar-section {
                width: 100%;
                align-items: center;
            }

            .avatar-input-group {
                width: 100%;
            }

            .avatar-input {
                width: calc(100% - 1rem);
            }

            .header-input {
                width: calc(100% - 1rem);
            }

            .time-slots {
                grid-template-columns: 1fr 1fr;
            }

            .footer {
                grid-column: 1;
                text-align: center;
                margin-top: 1rem;
            }

            #colorSettingsModal {
                width: 90%;
                max-width: 400px;
            }
        }

        @media (max-width: 480px) {
            .modules {
                grid-template-columns: 1fr;
            }

            .time-slots {
                grid-template-columns: 1fr;
            }

            .header-buttons {
                flex-direction: column;
                align-items: stretch;
            }

            .header-btn {
                width: 100%;
            }
        }

        .btn--edit {
            background: var(--button-edit);
            color: white;
            padding: 0.5rem 1rem;
            border-radius: var(--border-radius);
            cursor: pointer;
            transition: all 0.3s ease;
        }

        .btn--edit:hover {
            opacity: 0.7;

        }

        .edit-mode input,
        .edit-mode select {
            width: 100%;
            padding: 0.3rem;
            border: 1px solid var(--color-border);
            border-radius: var(--border-radius);
            background: white;
        }

        .save-btn {
            background: var(--color-secondary);
            color: white;
            border: none;
            padding: 0.5rem 1rem;
            border-radius: var(--border-radius);
            cursor: pointer;
            transition: all 0.3s ease;
        }

        .edit-slider {
            width: 100%;
            margin: 5px 0;
        }

        .edit-select {
            width: 100%;
            padding: 5px;
            margin: 5px 0;
        }

        .edit-tag {
            display: inline-flex;
            align-items: center;
            margin: 5px;
            padding: 5px 10px;
            background: var(--color-primary-light);
            color: white;
            border-radius: var(--border-radius);
        }

        .edit-tag button {
            margin-left: 5px;
            border: none;
            background: none;
            color: white;
            cursor: pointer;
        }

        /* 添加刪除按鈕樣式 */
        .delete-btn {
            position: absolute;
            top: 0.5rem;
            right: 0.5rem;
            background: var(--color-danger);
            color: white;
            border: none;
            border-radius: 50%;
            width: 24px;
            height: 24px;
            display: flex;
            align-items: center;
            justify-content: center;
            cursor: pointer;
            font-size: 1rem;
            transition: background-color 0.3s ease;
        }

        .delete-btn:hover {
            opacity: 0.7;
        }

        .input-group {
            display: flex;
            align-items: center;
            margin: 0.5rem 0;
        }

        /* 美化編輯模式的樣式 */
        .module-item.editing {
            padding: 1rem;
            background: var(--color-neutral);
            box-shadow: 0 2px 4px rgba(0, 0, 0, 0.1);
        }

        .edit-input {
            width: 90%;
            padding: 0.5rem;
            border: 1px solid var(--color-border);
            border-radius: var(--border-radius);
            margin-bottom: 0.5rem;
            font-size: 0.9rem;
        }

        .edit-range {
            width: 100%;
            height: 6px;
            background: var(--background-color);
            border-radius: 3px;
        }

        .edit-range::-webkit-slider-thumb {
            -webkit-appearance: none;
            width: 16px;
            height: 16px;
            background: var(--color-primary);
            border-radius: 50%;
            cursor: pointer;
        }

        .add-button {
            background: var(--progress-gradient);
            color: white;
            border: none;
            padding: 0.5rem 1rem;
            border-radius: var(--border-radius);
            cursor: pointer;
            margin-top: 1rem;
            font-size: 0.9rem;
            transition: opacity 0.3s ease;
        }

        .add-button:hover {
            opacity: 0.9;
        }

        .edit-section {
            margin-bottom: 1rem;
        }

        .edit-label {
            display: block;
            margin-bottom: 0.5rem;
            color: var(--color-text-secondary);
            font-size: 0.9rem;
        }

        .percentage-display {
            color: var(--color-primary);
            font-size: 0.9rem;
            text-align: center;
            margin-top: 0.5rem;
        }

        .header-buttons {
            display: flex;
            gap: 1rem;

            display: flex;
            flex-direction: column;
            align-items: flex-end;
        }

        .header-btn {
            height: 38px;
            min-width: 100px;
            padding: 0 1.5rem;
            border-radius: var(--border-radius);
            border: none;
            cursor: pointer;
            font-size: 0.9rem;
            display: inline-flex;
            align-items: center;
            justify-content: center;
            transition: all 0.3s ease;
            white-space: nowrap;
            font-weight: 500;
            color: white;
        }



        .save-btn {
            background: var(--color-secondary);
        }

        .save-btn:hover {
            opacity: 0.9;
        }

        .header-input-group {
            margin-top: 0.5rem;
            align-self: flex-start;
            /* 改為左對齊 */
        }

        .input-label {
            display: flex;
            align-items: center;
            gap: 0.5rem;
        }

        .input-label span {
            color: var(--color-text-secondary);
            font-weight: 500;
            min-width: 3rem;
        }

        .header-input {
            padding: 0.5rem;
            border: 1px solid var(--color-border);
            border-radius: var(--border-radius);
            background: white;
            font-size: 0.9rem;
            width: 150px;
        }

        .header-input:focus {
            outline: none;
            border-color: var(--color-primary);
            box-shadow: 0 0 0 2px rgba(167, 139, 250, 0.2);
        }

        .avatar-input-group {
            display: flex;
            flex-direction: column;
            gap: 0.5rem;
        }

        .avatar-input {
            width: 200px;
            /* 調整輸入框寬度 */
            padding: 0.5rem;
            border: 1px solid var(--color-border);
            border-radius: var(--border-radius);
            background: white;
            font-size: 0.9rem;
            width: 100%;
            transition: all 0.3s ease;
        }

        .avatar-input:focus {
            outline: none;
            border-color: var(--color-primary);
            box-shadow: 0 0 0 2px rgba(167, 139, 250, 0.2);
        }

        .avatar-label {
            color: var(--color-text-secondary);
            font-size: 0.9rem;
            font-weight: 500;
        }

        .btn--export {
            background: var(--button-export);
            color: white;
            height: 38px;
            min-width: 100px;
            padding: 0 1.5rem;
            border-radius: var(--border-radius);
            border: none;
            cursor: pointer;
            font-size: 0.9rem;
            display: inline-flex;
            align-items: center;
            justify-content: center;
            transition: all 0.3s ease;
            white-space: nowrap;
            font-weight: 500;
        }

        .btn--export:hover {
            opacity: 0.7;
        }

        .btn--share {
            background: var(--button-share);
        }

        .btn--share:hover {
            opacity: 0.7;
        }

        .container.exporting {
            background: var(--card-background);
            margin: 0;
            width: 210mm;
            position: relative;
        }

        .container.exporting .section {
            background: var(--color-neutral);
        }

        .container.exporting .module-item {
            background: var(--background-color);
        }

        .container.exporting .time-slot:not(.time-slot-filled) {
            background: var(--color-slot);
            color: var(--color-text-primary);
        }

        .container.exporting .time-slot.time-slot-filled {
            background: var(--progress-gradient);
            color: var(--color-text-primary);
        }

        .container.exporting .relationship-type {
            background: var(--progress-gradient);
            color: var(--color-text-primary);
        }

        .container.exporting .title h1 {
            color: var(--color-primary);
            /* 添加這行確保匯出時的標題顏色 */
        }

        .progress-overlay {
            position: fixed;
            top: 0;
            left: 0;
            right: 0;
            bottom: 0;
            background: rgba(0, 0, 0, 0.7);
            display: none;
            justify-content: center;
            align-items: center;
            z-index: 1000;
        }

        .progress-content {
            background: white;
            padding: 2rem;
            border-radius: var(--border-radius);
            text-align: center;
            width: 300px;
        }

        .progress-bar-container {
            width: 100%;
            height: 10px;
            background: var(--background-color);
            border-radius: 5px;
            overflow: hidden;
            margin: 1rem 0;
        }

        .progress-bar-fill {
            height: 100%;
            background: var(--progress-gradient);
            width: 0%;
            transition: width 0.3s ease;
        }

        .progress-text {
            color: var(--color-text-primary);
            margin-bottom: 1rem;
        }

        /* 新增：色彩設定彈出視窗樣式 */
        #colorSettingsModal {
            position: fixed;
            top: 50%;
            left: 50%;
            transform: translate(-50%, -50%);
            background: var(--color-neutral);
            padding: 1rem;
            border-radius: var(--border-radius);
            box-shadow: var(--box-shadow);
            z-index: 1001;
            display: none;
        }

        #colorSettingsModal .modal-header {
            display: flex;
            justify-content: space-between;
            align-items: center;
        }

        #colorSettingsOverlay {
            position: fixed;
            top: 0;
            left: 0;
            width: 100%;
            height: 100%;
            background: rgba(0, 0, 0, 0.5);
            z-index: 1000;
            display: none;
        }

        .color-picker-group {
            margin: 0.5rem 0;
        }

        .color-picker-group label {
            margin-right: 0.5rem;
        }

        #colorSettingsModal {
            width: 400px;
            background: white;
            padding: 20px;
            border-radius: 8px;
            box-shadow: 0 4px 12px rgba(0, 0, 0, 0.15);
        }

        .color-group {
            margin-bottom: 20px;
        }

        .color-group h4 {
            margin: 10px 0;
            color: var(--color-text-primary);
        }

        .color-picker-group {
            display: flex;
            align-items: center;
            margin: 8px 0;
        }

        .color-picker-group label {
            min-width: 100px;
        }

        .color-picker-group input[type="color"] {
            width: 50px;
            height: 30px;
            padding: 0;
            border: 1px solid #ddd;
            border-radius: 4px;
        }

        .close-btn {
            background: none;
            border: none;
            font-size: 24px;
            cursor: pointer;
            color: var(--color-text-secondary);
        }

        .avatar-drop-zone {
            border: 2px dashed var(--color-border);
            padding: 10px;
            text-align: center;
            cursor: pointer;
            transition: all 0.3s ease;
        }

        .avatar-drop-zone:hover {
            border-color: var(--color-primary);
        }

        .avatar-drop-zone.drag-over {
            background: rgba(167, 139, 250, 0.1);
            border-color: var(--color-primary);
        }

        .upload-hint {
            font-size: 0.8rem;
            color: var(--color-text-secondary);
            margin-top: 0.5rem;
        }
    </style>
</head>

<body>
    <div class="container" id="app"></div>
    <div class="progress-overlay" id="progressOverlay">
        <div class="progress-content">
            <div class="progress-text" id="progressText">準備匯出...</div>
            <div class="progress-bar-container">
                <div class="progress-bar-fill" id="progressBarFill"></div>
            </div>
        </div>
    </div>

    <!-- 新增：色彩設定按鈕 -->
    <button class="header-btn btn-color" style="position: fixed; top: 10px; right: 10px;"
        onclick="openColorSettings()">色彩設定</button>

    <!-- 新增：色彩設定彈出視窗及遮罩 -->
    <div id="colorSettingsOverlay" onclick="closeColorSettings()"></div>
    <div id="colorSettingsModal">
        <div class="modal-header">
            <h3>色彩設定</h3>
            <button onclick="closeColorSettings()" class="close-btn">×</button>
        </div>
        <div class="color-settings">
            <div class="color-group">
                <h4>主要顏色</h4>
                <div class="color-picker-group">
                    <label>標題文字:</label>
                    <input type="color" id="primaryColor" value="#a78bfa"
                        oninput="updateMainColor('--color-primary', this.value)">
                </div>
                <div class="color-picker-group">
                    <label>主要文字:</label>
                    <input type="color" id="textPrimaryColor" value="#1f2937"
                        oninput="updateTextColor('primary', this.value)">
                </div>
                <div class="color-picker-group">
                    <label>次要文字:</label>
                    <input type="color" id="textSecondaryColor" value="#4b5563"
                        oninput="updateTextColor('secondary', this.value)">
                </div>
            </div>

            <div class="color-group">
                <h4>後景色漸層</h4>
                <div class="color-picker-group">
                    <label>起始色:</label>
                    <input type="color" id="bgGradientStart" value="#516ea7"
                        oninput="updateGradient('background', this.value, document.getElementById('bgGradientEnd').value)">
                </div>
                <div class="color-picker-group">
                    <label>結束色:</label>
                    <input type="color" id="bgGradientEnd" value="#d6e4ff"
                        oninput="updateGradient('background', document.getElementById('bgGradientStart').value, this.value)">
                </div>
            </div>

            <div class="color-group">
                <h4>前景色漸層</h4>
                <div class="color-picker-group">
                    <label>起始色:</label>
                    <input type="color" id="cardGradientStart" value="#b5e1fe"
                        oninput="updateGradient('card', this.value, document.getElementById('cardGradientEnd').value)">
                </div>
                <div class="color-picker-group">
                    <label>結束色:</label>
                    <input type="color" id="cardGradientEnd" value="#f3f7ff"
                        oninput="updateGradient('card', document.getElementById('cardGradientStart').value, this.value)">
                </div>
            </div>

            <div class="color-group">
                <h4>進度條顏色</h4>
                <div class="color-picker-group">
                    <label>NG色調:</label>
                    <input type="color" id="mineColor" value="#f71414"
                        oninput="updateProgressColor('mine', this.value)">
                </div>
                <div class="color-picker-group">
                    <label>接受色調:</label>
                    <input type="color" id="fineColor" value="#ffcc00"
                        oninput="updateProgressColor('fine', this.value)">
                </div>
                <div class="color-picker-group">
                    <label>喜愛漸層起始:</label>
                    <input type="color" id="likeGradientStart" value="#a78bfa"
                        oninput="updateGradient('progress', this.value, document.getElementById('likeGradientEnd').value)">
                </div>
                <div class="color-picker-group">
                    <label>喜愛漸層結束:</label>
                    <input type="color" id="likeGradientEnd" value="#e47eb1"
                        oninput="updateGradient('progress', document.getElementById('likeGradientStart').value, this.value)">
                </div>
            </div>
            <div class="color-group">
                <h4>邊框顏色</h4>
                <div class="color-picker-group">
                    <label>邊框色調:</label>
                    <input type="color" id="borderColor" value="#e2e8f0" oninput="updateBorderColor(this.value)">
                </div>
            </div>
        </div>
    </div>

    <script>
        let isEditMode = false;
<<<<<<< HEAD
        let originalData = null; 
        let uploadedImage = null; // 新增上傳圖片相關變數
=======
        let originalData = null;
>>>>>>> 98810744
        function getDataFromUrl() {
            try {
                const urlParams = new URLSearchParams(window.location.search);
                const jsonData = urlParams.get('data');
                if (jsonData) {
                    // 先用 atob 解碼 Base64，再用 decodeURIComponent 解碼 UTF-8
                    const decodedData = JSON.parse(decodeURIComponent(atob(jsonData)));
                    return decodedData;
                }
            } catch (error) {
                console.error('URL參數解析失敗:', error);
            }
            return null;
        }
        const data = {
            ...getDataFromUrl() || {
                title: "TRPG 遊玩喜好卡",
                id: "@HKTRPG",
                nickname: "吾是 範例",
                avatar: "https://images2.imgbox.com/ea/b2/Bn8DmRTW_o.png",
                availableTimes: {
                    title: "可約團時間",
                    slots: [
                        { text: "平日早上", filled: false },
                        { text: "平日中午", filled: false },
                        { text: "平日晚上", filled: true },
                        { text: "周末早上", filled: false },
                        { text: "周末中午", filled: true },
                        { text: "周末晚上", filled: true }
                    ]
                },
                playStyles: {
                    title: "遊玩方式",
                    styles: ["語音", "面團", "文字", "文字+語音"]
                },
                platforms: {
                    title: "跑團平台",
                    list: ["CCFOLIA", "Discord", "Roll20", "Google Sheet", "FVTT", "不限"]
                },
                relationships: {
                    title: "關係扮演傾向",
                    types: [
                        { text: "友情關係", fill: "filled-100" },
                        { text: "情人關係", fill: "filled-25" },
                        { text: "搭檔關係", fill: "filled-100" }
                    ]
                },
                orientations: {
                    title: "愛情傾向",
                    types: [
                        { text: "NL", percentage: 100 },
                        { text: "BL", percentage: 0 },
                        { text: "GL", percentage: 25 }
                    ]
                },
                message: {
                    title: "想說的話",
                    content: "我是範例君, 大家多多指教"
                },
                preferredModules: {
                    title: "偏好模組類型",
                    modules: [
                        { text: "傳統經典", percentage: 75 },
                        { text: "恐怖", percentage: 100 },
                        { text: "懸疑推理", percentage: 75 },
                        { text: "戰鬥", percentage: 25 },
                        { text: "輕鬆歡樂", percentage: 60 },
                        { text: "情感豐富", percentage: 40 },
                        { text: "戀愛互動", percentage: 25 },
                        { text: "現代怪談", percentage: 80 },
                        { text: "密室", percentage: 10 }
                    ]
                },
                landmines: {
                    title: "喜好/地雷題材",
                    items: [
                        { text: "PVP", type: "fine-progress" },
                        { text: "血腥", type: "like-progress" },
                        { text: "性描述", type: "fine-progress" },
                        { text: "獵奇", type: "fine-progress" },
                        { text: "虐待兒童", type: "mine-progress" },
                        { text: "LOST", type: "like-progress" },
                        { text: "精神疾病", type: "like-progress" },
                        { text: "藥物", type: "fine-progress" }
                    ]
                },
                colorSettings: {
                    primaryColor: '#4c51bf',
                    textPrimary: '#1f2937',
                    textSecondary: '#4b5563',
                    background: {
                        start: '#b4ccf0',
                        end: '#f4f9ff'
                    },
                    card: {
                        start: '#b8d0ff',
                        end: '#f3f7ff'
                    },
                    progress: {
                        start: '#d8e6ff',
                        end: '#cae1ff',
                        mine: '#f71414',
                        fine: '#ffcc00'
                    },
                    borderColor: '#b5e1fe'
                }
            }
        }
        function generateShareLink() {
            try {
                const jsonString = JSON.stringify(data);
                // 使用 encodeURIComponent 進行 UTF-8 編碼
                const base64Data = btoa(encodeURIComponent(jsonString));
                const currentUrl = new URL(window.location.href);
                currentUrl.searchParams.set('data', base64Data);

                const shareUrl = currentUrl.toString();
                alert('分享連結已複製到剪貼簿!\n' + shareUrl);
                navigator.clipboard.writeText(shareUrl);
            } catch (error) {
                console.error('產生分享連結失敗:', error);
                alert('產生分享連結失敗');
            }
        }

        function toggleEditMode() {
            if (!isEditMode) {
                // 進入編輯模式時，備份當前資料
                originalData = JSON.parse(JSON.stringify(data));
            } else {
                // 取消編輯時，恢復原始資料
                if (originalData) {
                    data.title = originalData.title;
                    data.id = originalData.id;
                    data.nickname = originalData.nickname;
                    data.avatar = originalData.avatar;
                    data.playStyles.styles = [...originalData.playStyles.styles];
                    data.platforms.list = [...originalData.platforms.list];
                    data.availableTimes.slots = originalData.availableTimes.slots.map(slot => ({ ...slot }));
                    data.relationships.types = originalData.relationships.types.map(type => ({ ...type }));
                    data.orientations.types = originalData.orientations.types.map(type => ({ ...type }));
                    data.preferredModules.modules = originalData.preferredModules.modules.map(module => ({ ...module }));
                    data.landmines.items = originalData.landmines.items.map(item => ({ ...item }));
                    data.message.content = originalData.message.content;
                    uploadedImage = null; // 退出編輯模式時清除上傳的圖片
                }
                originalData = null;
            }
            isEditMode = !isEditMode;
            renderApp();
        }

        function saveData() {
            // 保存標題
            data.title = document.getElementById('edit-title').value;
            data.id = document.getElementById('edit-id').value;
            data.nickname = document.getElementById('edit-nickname').value;
            data.avatar = document.getElementById('edit-avatar').value;

            // 保存可約團時間
            data.availableTimes.slots = Array.from(document.getElementsByClassName('time-slot-edit'))
                .map(checkbox => ({
                    text: checkbox.getAttribute('data-text'),
                    filled: checkbox.checked
                }));

            // 保存遊玩方式 (過濾空白)
            data.playStyles.styles = Array.from(document.getElementsByClassName('play-style-edit'))
                .map(input => input.value.trim())
                .filter(value => value !== '');

            // 保存跑團平台 (過濾空白)
            data.platforms.list = Array.from(document.getElementsByClassName('platform-edit'))
                .map(input => input.value.trim())
                .filter(value => value !== '');

            // 保存關係扮演傾向
            data.relationships.types = Array.from(document.getElementsByClassName('relationship-edit'))
                .map(el => ({
                    text: el.closest('.module-item').querySelector('.edit-input').value,
                    fill: `filled-${el.value}`
                }));

            // 保存性向傾向
            data.orientations.types = Array.from(document.getElementsByClassName('orientation-edit'))
                .map(el => ({
                    text: el.closest('.module-item').querySelector('.edit-input').value,
                    percentage: parseInt(el.value)
                }));

            // 保存偏好模組類型
            data.preferredModules.modules = Array.from(document.getElementsByClassName('module-edit'))
                .map(el => ({
                    text: el.closest('.module-item').querySelector('.edit-input').value,
                    percentage: parseInt(el.value)
                }));

            // 保存喜好/地雷題材
            data.landmines.items = Array.from(document.getElementsByClassName('landmine-edit'))
                .map(el => ({
                    text: el.closest('.module-item').querySelector('.edit-input').value,
                    type: el.value
                }));

            // 保存想說的話內容
            const messageTextarea = document.querySelector('textarea.edit-input');
            if (messageTextarea) {
                data.message.content = messageTextarea.value;
            }

            // 保存各個區塊的標題
            data.availableTimes.title = document.getElementById('edit-availableTimes-title').value;
            data.playStyles.title = document.getElementById('edit-playStyles-title').value;
            data.platforms.title = document.getElementById('edit-platforms-title').value;
            data.relationships.title = document.getElementById('edit-relationships-title').value;
            data.orientations.title = document.getElementById('edit-orientations-title').value;
            data.message.title = document.getElementById('edit-message-title').value;
            data.preferredModules.title = document.getElementById('edit-preferredModules-title').value;
            data.landmines.title = document.getElementById('edit-landmines-title').value;

            isEditMode = false;
            renderApp();
        }
        function deletePlayStyle(index) {
            data.playStyles.styles.splice(index, 1);
            renderApp();
        }

        function deletePlatform(index) {
            data.platforms.list.splice(index, 1);
            renderApp();
        }

        // 添加新增array
        function addRelationshipType() {
            saveCurrentFormState();
            data.relationships.types.push({ text: "新關係", fill: "filled-0" });
            renderApp();
        }

        function addOrientation() {
            saveCurrentFormState();
            data.orientations.types.push({ text: "新傾向", percentage: 50 });
            renderApp();
        }

        function addPreferredModule() {
            saveCurrentFormState();
            data.preferredModules.modules.push({ text: "新偏好", percentage: 50 });
            renderApp();
        }

        function addLandmine() {
            saveCurrentFormState();
            data.landmines.items.push({ text: "新題材", type: "fine-progress" });
            renderApp();
        }

        // 添加刪除array
        function deleteRelationshipType(index) {
            data.relationships.types.splice(index, 1);
            renderApp();
        }

        function deleteOrientation(index) {
            data.orientations.types.splice(index, 1);
            renderApp();
        }

        function deletePreferredModule(index) {
            data.preferredModules.modules.splice(index, 1);
            renderApp();
        }

        function deleteLandmine(index) {
            data.landmines.items.splice(index, 1);
            renderApp();
        }



        const proxyServers = [
            'https://api.allorigins.win/raw?url=',
            'https://api.codetabs.com/v1/proxy?quest=',
            'https://cors-anywhere.herokuapp.com/',
            'https://proxy.cors.sh/',
            'https://corsproxy.io/?'
        ];

        const proxyConfig = {
            maxRetries: 3,
            retryDelay: 1000,
            timeout: 5000,
            lastSuccessfulServer: null
        };
        // NEW: Export image helper functions and cache
        async function proxyImage(url, attempt = 0) {
            // Try last successful server first if available
            const orderedServers = proxyConfig.lastSuccessfulServer
                ? [proxyConfig.lastSuccessfulServer, ...proxyServers.filter(s => s !== proxyConfig.lastSuccessfulServer)]
                : proxyServers;

            // Try all servers in parallel with timeout
            const fetchPromises = orderedServers.map(server => {
                const proxyUrl = server + encodeURIComponent(url);
                return fetchWithTimeout(proxyUrl);
            });

            try {
                // Race promises - use first successful response
                const response = await Promise.any(fetchPromises);
                const blob = await response.blob();
                const base64 = await blobToBase64(blob);

                // Cache successful server
                const successServer = orderedServers.find(server =>
                    response.url.startsWith(server));
                if (successServer) {
                    proxyConfig.lastSuccessfulServer = successServer;
                }

                return base64;

            } catch (error) {
                // Retry logic
                if (attempt < proxyConfig.maxRetries) {
                    await new Promise(resolve =>
                        setTimeout(resolve, proxyConfig.retryDelay));
                    return proxyImage(url, attempt + 1);
                }
                console.error('All proxy attempts failed:', error);
                return null;
            }
        }

        // Helper function to add timeout to fetch
        async function fetchWithTimeout(url) {
            const controller = new AbortController();
            const timeout = setTimeout(() => controller.abort(), proxyConfig.timeout);

            try {
                const response = await fetch(url, {
                    signal: controller.signal
                });
                if (!response.ok) throw new Error('Network response was not ok');
                return response;
            } finally {
                clearTimeout(timeout);
            }
        }

        function blobToBase64(blob) {
            return new Promise((resolve) => {
                const reader = new FileReader();
                reader.onloadend = () => resolve(reader.result);
                reader.readAsDataURL(blob);
            });
        }

        // Add imageCache object
        const imageCache = {
            base64: null,
            url: null
        };


        async function exportToPNG() {
            const overlay = document.getElementById('progressOverlay');
            const progressText = document.getElementById('progressText');
            const progressBarFill = document.getElementById('progressBarFill');
            const headerButtons = document.querySelector('.header-buttons');
            const buttonsHTML = headerButtons.innerHTML;
            headerButtons.innerHTML = '';

            try {
                overlay.style.display = 'flex';
                updateProgress(10, '準備圖片資源...');

                // 優先使用上傳的圖片，其次使用緩存或URL的圖片
                if (!uploadedImage) {
                    if (!imageCache.base64 || imageCache.url !== data.avatar) {
                        updateProgress(20, '載入頭像圖片...');
                        imageCache.base64 = await proxyImage(data.avatar);
                        imageCache.url = data.avatar;
                    }
                }

                updateProgress(40, '準備轉換為圖片...');
                const container = document.querySelector('.container');
                container.classList.add('exporting');
                container.classList.add('no-animations');

                updateProgress(60, '產生圖片中...');
                const canvas = await html2canvas(container, {

                    allowTaint: true,
                    useCORS: true,
                    backgroundColor: '#f3f3f3',
                    scale: 2,
                    onclone: (doc) => {
                        const avatarImg = doc.querySelector('.avatar img');
                        if (avatarImg) {
                            avatarImg.src = uploadedImage || imageCache.base64 || data.avatar;
                        }
                    }
                });

                updateProgress(80, '準備下載...');
                const link = document.createElement('a');
                link.download = `${data.id}_TRPG_Card.png`;
                link.href = canvas.toDataURL('image/png', 1.0);

                updateProgress(90, '完成中...');
                setTimeout(() => {
                    link.click();
                    updateProgress(100, '匯出完成！');
                    setTimeout(() => {
                        overlay.style.display = 'none';
                        progressBarFill.style.width = '0%';
                    }, 1000);
                }, 500);

            } catch (error) {
                console.error('匯出失敗:', error);
                alert('匯出失敗，請稍後再試。');
                overlay.style.display = 'none';
            } finally {
                const container = document.querySelector('.container');
                container.classList.remove('exporting');
                container.classList.remove('no-animations');
                headerButtons.innerHTML = buttonsHTML;
            }
        }

        function updateProgress(percentage, text) {
            const progressBarFill = document.getElementById('progressBarFill');
            const progressText = document.getElementById('progressText');
            progressBarFill.style.width = `${percentage}%`;
            progressText.textContent = text;
        }

        // Update avatar image rendering in renderApp():

        function renderApp() {
            document.getElementById('app').innerHTML = `
                <div class="header">
                    <div class="avatar-section">
                        <div class="avatar ${data.avatar ? '' : 'hidden'}">
                            <img src="${uploadedImage || imageCache.base64 || data.avatar}" 
                                 alt="Avatar" 
                                 style="width: 100%; height: 100%; object-fit: cover;"
                                 onerror="this.onerror=null; this.src='${data.avatar}';">
                        </div>
                        ${isEditMode ? `
                            <div class="avatar-input-group">
                                <label class="avatar-label">頭像網址</label>
                                <input type="text" id="edit-avatar" class="avatar-input" 
                                    value="${data.avatar}" 
                                    placeholder="輸入圖片網址">
                                <div class="avatar-drop-zone" id="avatarDropZone">
                                    拖曳圖片至此或點擊上傳
                                    <input type="file" id="avatarInput" style="display: none" accept="image/*">
                                </div>
                                <div class="upload-hint">※上傳的圖片僅用於匯出PNG，不會保存在分享連結中</div>
                            </div>
                        ` : ''}
                    </div>
                    <div class="title">
                        ${isEditMode ? `
                            <div class="header-input-group">
                                <label class="input-label">
                                    <span>標題:</span>
                                    <input type="text" id="edit-title" class="header-input" value="${data.title}">
                                </label>
                            </div>
                        ` : `
                            <h1>${data.title}</h1>
                        `}
                        ${isEditMode ? `
                            <div class="header-input-group">
                                <label class="input-label">
                                    <span>ID:</span>
                                    <input type="text" id="edit-id" class="header-input" value="${data.id}">
                                </label>
                                <label class="input-label">
                                    <span>暱稱:</span>
                                    <input type="text" id="edit-nickname" class="header-input" value="${data.nickname}">
                                </label>
                            </div>
                        ` : `
                            <p style="margin-top: 0.5rem;">ID: ${data.id} | 暱稱: ${data.nickname}</p>
                        `}
                    </div>
                    <div class="header-buttons">
                        <button class="header-btn btn--export" onclick="exportToPNG()">
                            匯出PNG
                        </button>
                        <button class="header-btn btn--share" onclick="generateShareLink()">
                            分享連結
                        </button>
                        <button class="header-btn btn--edit" onclick="toggleEditMode()">
                            ${isEditMode ? '取消編輯' : '編輯'}
                        </button>
                        ${isEditMode ? `
                            <button class="header-btn save-btn" onclick="saveData()">儲存更改</button>
                        ` : ''}
                    </div>
                </div>
                <section class="section">
                     <h2>
                        ${isEditMode
                    ? `<input type="text" id="edit-availableTimes-title" class="header-input" value="${data.availableTimes.title}">`
                    : data.availableTimes.title}
                    </h2>
                    <div class="time-slots">
                        ${data.availableTimes.slots.map(slot => `
                            ${isEditMode ? `
                                <label class="time-slot">
                                    <input type="checkbox" class="time-slot-edit" 
                                        data-text="${slot.text}"
                                        ${slot.filled ? 'checked' : ''}>
                                    ${slot.text}
                                </label>
                            ` : `
                                <div class="time-slot ${slot.filled ? 'time-slot-filled' : ''}">${slot.text}</div>
                            `}
                        `).join('')}
                    </div>
                    <h2>
                        ${isEditMode
                    ? `<input type="text" id="edit-playStyles-title" class="header-input" value="${data.playStyles.title}">`
                    : data.playStyles.title}
                    </h2>
                    <div class="modules">
                        ${isEditMode ? `
                            ${data.playStyles.styles.map((style, index) => `
                                <div class="module-item editing">
                                    <button class="delete-btn" onclick="deletePlayStyle(${index})">×</button>
                                    <div class="edit-section">
                                        <label class="edit-label">遊玩方式</label>
                                        <input type="text" class="play-style-edit edit-input" value="${style}" 
                                            onchange="data.playStyles.styles[${index}] = this.value">
                                    </div>
                                </div>
                            `).join('')}
                            <button class="add-button" onclick="addPlayStyle()">
                                <i class="fas fa-plus"></i> 新增方式
                            </button>
                        ` : `
                            ${data.playStyles.styles.filter(style => style.trim() !== '').map(style => `
                                <div class="relationship-type">${style}</div>
                            `).join('')}
                        `}
                    </div>
                    
                    <h2>
                        ${isEditMode
                    ? `<input type="text" id="edit-platforms-title" class="header-input" value="${data.platforms.title}">`
                    : data.platforms.title}
                    </h2>
                    <div class="modules">
                        ${isEditMode ? `
                            ${data.platforms.list.map((platform, index) => `
                                <div class="module-item editing">
                                    <button class="delete-btn" onclick="deletePlatform(${index})">×</button>
                                    <div class="edit-section">
                                        <label class="edit-label">平台名稱</label>
                                        <input type="text" class="platform-edit edit-input" value="${platform}"
                                            onchange="data.platforms.list[${index}] = this.value">
                                    </div>
                                </div>
                            `).join('')}
                            <button class="add-button" onclick="addPlatform()">
                                <i class="fas fa-plus"></i> 新增平台
                            </button>
                        ` : `
                            ${data.platforms.list.filter(platform => platform.trim() !== '').map(platform => `
                                <div class="relationship-type">${platform}</div>
                            `).join('')}
                        `}
                    </div>
                </section>
               
           
                <section class="section">
                    <h2>
                        ${isEditMode
                    ? `<input type="text" id="edit-relationships-title" class="header-input" value="${data.relationships.title}">`
                    : data.relationships.title}
                    </h2>
                    <div class="modules">
                        ${data.relationships.types.map((type, index) => `
                            ${isEditMode ? `
                                <div class="module-item editing">
                                    <button class="delete-btn" onclick="deleteRelationshipType(${index})">×</button>
                                    <div class="edit-section">
                                        <label class="edit-label">關係名稱</label>
                                        <input type="text" class="edit-input" value="${type.text}" 
                                            onchange="data.relationships.types[${index}].text = this.value">
                                    </div>
                                    <div class="edit-section">
                                        <label class="edit-label">關係程度</label>
                                        <select class="edit-input relationship-edit" data-text="${type.text}">
                                            <option value="0" ${type.fill === 'filled-0' ? 'selected' : ''}>無</option>
                                            <option value="25" ${type.fill === 'filled-25' ? 'selected' : ''}>低</option>
                                            <option value="50" ${type.fill === 'filled-50' ? 'selected' : ''}>中</option>
                                            <option value="75" ${type.fill === 'filled-75' ? 'selected' : ''}>高</option>
                                            <option value="100" ${type.fill === 'filled-100' ? 'selected' : ''}>極高</option>
                                        </select>
                                    </div>
                                </div>
                            ` : `
                                <div class="module-item">
                                    <div class="progress-bar ${type.fill}"></div>
                                    <span class="progress-text">${type.text}</span>
                                </div>
                            `}
                        `).join('')}
                        ${isEditMode ? `<button class="add-button" onclick="addRelationshipType()">
                            <i class="fas fa-plus"></i> 新增關係
                        </button>` : ''}
                    </div>

                    <h2>
                        ${isEditMode
                    ? `<input type="text" id="edit-orientations-title" class="header-input" value="${data.orientations.title}">`
                    : data.orientations.title}
                    </h2>
                    <div class="modules">
                        ${data.orientations.types.map((orientation, index) => `
                            ${isEditMode ? `
                                <div class="module-item editing">
                                    <button class="delete-btn" onclick="deleteOrientation(${index})">×</button>
                                    <div class="edit-section">
                                        <label class="edit-label">性向名稱</label>
                                        <input type="text" class="edit-input" value="${orientation.text}" 
                                            onchange="data.orientations.types[${index}].text = this.value">
                                    </div>
                                    <div class="edit-section">
                                        <label class="edit-label">傾向程度</label>
                                        <input type="range" class="orientation-edit edit-slider" 
                                            data-text="${orientation.text}"
                                            value="${orientation.percentage}" 
                                            min="0" max="100"
                                            oninput="this.nextElementSibling.textContent = this.value + '%'">
                                        <div class="percentage-display">${orientation.percentage}%</div>
                                    </div>
                                </div>
                            ` : `
                                <div class="module-item">
                                    <div class="progress-bar" style="width: ${orientation.percentage}%;"></div>
                                    <span class="progress-text">${orientation.text}</span>
                                </div>
                            `}
                        `).join('')}
                        ${isEditMode ? `<button class="add-button" onclick="addOrientation()">
                            <i class="fas fa-plus"></i> 新增性向
                        </button>` : ''}
                    </div>
                      <h2>
                        ${isEditMode
                    ? `<input type="text" id="edit-message-title" class="header-input" value="${data.message.title}">`
                    : data.message.title}
                    </h2>
                    ${isEditMode ? `
                        <div class="module-item editing">
                            <div class="edit-section">
                                <textarea class="edit-input" style="width: 100%; min-height: 60px;" 
                                    onchange="data.message.content = this.value">${data.message.content}</textarea>
                            </div>
                        </div>
                    ` : `
                        <div class="module-item" style="text-align: left; padding: 1rem;">
                            ${data.message.content}
                        </div>
                    `}
                </section>
                <section class="section">
                    <h2>
                        ${isEditMode
                    ? `<input type="text" id="edit-preferredModules-title" class="header-input" value="${data.preferredModules.title}">`
                    : data.preferredModules.title}
                    </h2>
                    <div class="modules">
                        ${data.preferredModules.modules.map((module, index) => `
                            ${isEditMode ? `
                                <div class="module-item editing">
                                    <button class="delete-btn" onclick="deletePreferredModule(${index})">×</button>
                                    <div class="edit-section">
                                        <label class="edit-label">模組名稱</label>
                                        <input type="text" class="edit-input" value="${module.text}" 
                                            onchange="data.preferredModules.modules[${index}].text = this.value">
                                    </div>
                                    <div class="edit-section">
                                        <label class="edit-label">喜好程度</label>
                                        <input type="range" class="module-edit edit-slider" 
                                            data-text="${module.text}"
                                            value="${module.percentage}" 
                                            min="0" max="100"
                                            oninput="this.nextElementSibling.textContent = this.value + '%'">
                                        <div class="percentage-display">${module.percentage}%</div>
                                    </div>
                                </div>
                            ` : `
                                <div class="module-item">
                                    <div class="progress-bar" style="width: ${module.percentage}%;"></div>
                                    <span class="progress-text">${module.text} (${module.percentage}%)</span>
                                </div>
                            `}
                        `).join('')}
                        ${isEditMode ? `<button class="add-button" onclick="addPreferredModule()">
                            <i class="fas fa-plus"></i> 新增模組
                        </button>` : ''}
                    </div>
                    </section>
<section class="section">
                    <h2>
                        ${isEditMode
                    ? `<input type="text" id="edit-landmines-title" class="header-input" value="${data.landmines.title}">`
                    : data.landmines.title}
                    </h2>
                    <p >
                        <span style="background: var(--progress-mine);">&nbsp;&nbsp;&nbsp;&nbsp;&nbsp;</span>代表NG, 
                        <span style="background: var(--progress-fine);">&nbsp;&nbsp;&nbsp;&nbsp;&nbsp;</span>代表接受, 
                        <span style="background: var(--progress-gradient);">&nbsp;&nbsp;&nbsp;&nbsp;&nbsp;</span>代表喜愛
                    </p>
                    <div class="modules">
                        ${data.landmines.items.map((item, index) => `
                            ${isEditMode ? `
                                <div class="module-item editing">
                                    <button class="delete-btn" onclick="deleteLandmine(${index})">×</button>
                                    <div class="edit-section">
                                        <label class="edit-label">題材名稱</label>
                                        <input type="text" class="edit-input" value="${item.text}" 
                                            onchange="data.landmines.items[${index}].text = this.value">
                                    </div>
                                    <div class="edit-section">
                                        <label class="edit-label">接受程度</label>
                                        <select class="edit-input landmine-edit" data-text="${item.text}">
                                            <option value="mine-progress" ${item.type === 'mine-progress' ? 'selected' : ''}>NG</option>
                                            <option value="fine-progress" ${item.type === 'fine-progress' ? 'selected' : ''}>接受</option>
                                            <option value="like-progress" ${item.type === 'like-progress' ? 'selected' : ''}>喜愛</option>
                                        </select>
                                    </div>
                                </div>
                            ` : `
                                <div class="module-item">
                                    <div class="progress-bar ${item.type}" style="width: 100%;"></div>
                                    <span class="progress-text">${item.text}</span>
                                </div>
                            `}
                        `).join('')}
                        ${isEditMode ? `<button class="add-button" onclick="addLandmine()">
                            <i class="fas fa-plus"></i> 新增題材
                        </button>` : ''}
                    </div>
                </section>
                <div class="footer">@player.HKTRPG.com 請隨意取用</div>
            `;

            if (document.getElementById('colorSettingsModal')) {
                document.getElementById('primaryColor').value = data.colorSettings.primaryColor;
                document.getElementById('bgGradientStart').value = data.colorSettings.background.start;
                document.getElementById('bgGradientEnd').value = data.colorSettings.background.end;
                document.getElementById('cardGradientStart').value = data.colorSettings.card.start;
                document.getElementById('cardGradientEnd').value = data.colorSettings.card.end;
                document.getElementById('likeGradientStart').value = data.colorSettings.progress.start;
                document.getElementById('likeGradientEnd').value = data.colorSettings.progress.end;
                document.getElementById('mineColor').value = data.colorSettings.progress.mine;
                document.getElementById('fineColor').value = data.colorSettings.progress.fine;
                document.getElementById('textPrimaryColor').value = data.colorSettings.textPrimary;
                document.getElementById('textSecondaryColor').value = data.colorSettings.textSecondary;
                document.getElementById('borderColor').value = data.colorSettings.borderColor;
            }

            applyColorSettings();

            // 在編輯模式下綁定上傳相關事件
            if (isEditMode) {
                const dropZone = document.getElementById('avatarDropZone');
                const fileInput = document.getElementById('avatarInput');

                // 點擊上傳
                dropZone.addEventListener('click', () => fileInput.click());
                fileInput.addEventListener('change', handleFileSelect);

                // 拖曳上傳
                dropZone.addEventListener('dragover', (e) => {
                    e.preventDefault();
                    dropZone.classList.add('drag-over');
                });

                dropZone.addEventListener('dragleave', () => {
                    dropZone.classList.remove('drag-over');
                });

                dropZone.addEventListener('drop', (e) => {
                    e.preventDefault();
                    dropZone.classList.remove('drag-over');
                    const file = e.dataTransfer.files[0];
                    if (file && file.type.startsWith('image/')) {
                        handleUploadedFile(file);
                    }
                });
            }
        }

        function saveCurrentFormState() {
            if (!isEditMode) return;

            // 保存頭像和基本資訊
            const titleInput = document.getElementById('edit-title');
            const idInput = document.getElementById('edit-id');
            const nicknameInput = document.getElementById('edit-nickname');
            const avatarInput = document.getElementById('edit-avatar');

            if (titleInput) data.title = titleInput.value;
            if (idInput) data.id = idInput.value;
            if (nicknameInput) data.nickname = nicknameInput.value;
            if (avatarInput) data.avatar = avatarInput.value;

            // 保存區段標題
            const sections = ['availableTimes', 'playStyles', 'platforms', 'relationships',
                'orientations', 'message', 'preferredModules', 'landmines'];
            sections.forEach(section => {
                const titleInput = document.getElementById(`edit-${section}-title`);
                if (titleInput) data[section].title = titleInput.value;
            });

            // 保存可約團時間
            const timeSlots = document.getElementsByClassName('time-slot-edit');
            Array.from(timeSlots).forEach((checkbox, index) => {
                if (index < data.availableTimes.slots.length) {
                    data.availableTimes.slots[index].filled = checkbox.checked;
                }
            });

            // 保存遊玩方式
            const playStyleInputs = document.getElementsByClassName('play-style-edit');
            if (playStyleInputs.length) {
                data.playStyles.styles = Array.from(playStyleInputs).map(input => input.value);
            }

            // 保存跑團平台
            const platformInputs = document.getElementsByClassName('platform-edit');
            if (platformInputs.length) {
                data.platforms.list = Array.from(platformInputs).map(input => input.value);
            }

            // 保存關係扮演傾向
            const relationshipEdits = document.getElementsByClassName('relationship-edit');
            Array.from(relationshipEdits).forEach((select, index) => {
                if (index < data.relationships.types.length) {
                    const textInput = select.closest('.module-item').querySelector('.edit-input');
                    data.relationships.types[index].text = textInput.value;
                    data.relationships.types[index].fill = `filled-${select.value}`;
                }
            });

            // 保存性向傾向
            const orientationEdits = document.getElementsByClassName('orientation-edit');
            Array.from(orientationEdits).forEach((range, index) => {
                if (index < data.orientations.types.length) {
                    const textInput = range.closest('.module-item').querySelector('.edit-input');
                    data.orientations.types[index].text = textInput.value;
                    data.orientations.types[index].percentage = parseInt(range.value);
                }
            });

            // 保存偏好模組
            const moduleEdits = document.getElementsByClassName('module-edit');
            Array.from(moduleEdits).forEach((range, index) => {
                if (index < data.preferredModules.modules.length) {
                    const textInput = range.closest('.module-item').querySelector('.edit-input');
                    data.preferredModules.modules[index].text = textInput.value;
                    data.preferredModules.modules[index].percentage = parseInt(range.value);
                }
            });

            // 保存地雷題材
            const landmineEdits = document.getElementsByClassName('landmine-edit');
            Array.from(landmineEdits).forEach((select, index) => {
                if (index < data.landmines.items.length) {
                    const textInput = select.closest('.module-item').querySelector('.edit-input');
                    data.landmines.items[index].text = textInput.value;
                    data.landmines.items[index].type = select.value;
                }
            });

            // 保存留言內容
            const messageTextarea = document.querySelector('textarea.edit-input');
            if (messageTextarea) {
                data.message.content = messageTextarea.value;
            }
        }

        function addPlayStyle() {
            saveCurrentFormState();
            data.playStyles.styles.push('');
            renderApp();
        }

        function addPlatform() {
            saveCurrentFormState();
            data.platforms.list.push('');
            renderApp();
        }


        
        function handleFileSelect(e) {
            const file = e.target.files[0];
            if (file && file.type.startsWith('image/')) {
                handleUploadedFile(file);
            }
        }

        function handleUploadedFile(file) {
            const reader = new FileReader();
            reader.onload = (e) => {
                uploadedImage = e.target.result;
                renderApp();
            };
            reader.readAsDataURL(file);
        }

        renderApp();

        function openColorSettings() {
            // document.getElementById('colorSettingsOverlay').style.display = 'block';
            document.getElementById('colorSettingsModal').style.display = 'block';

        }

        function closeColorSettings() {
            document.getElementById('colorSettingsOverlay').style.display = 'none';
            document.getElementById('colorSettingsModal').style.display = 'none';
        }

        function updateColor(cssVar, colorValue) {
            document.documentElement.style.setProperty(cssVar, colorValue);
        }

        function updateMainColor(variable, value) {
            document.documentElement.style.setProperty(variable, value);
            data.colorSettings.primaryColor = value;
        }

        function updateGradient(type, startColor, endColor) {
            switch (type) {
                case 'background':
                    document.documentElement.style.setProperty('--background-gradient-2',
                        `linear-gradient(to bottom, ${startColor}, ${endColor})`);
                    data.colorSettings.background = { start: startColor, end: endColor };
                    break;
                case 'card':
                    document.documentElement.style.setProperty('--card-background',
                        `linear-gradient(to right, ${startColor}, ${endColor})`);
                    data.colorSettings.card = { start: startColor, end: endColor };
                    break;
                case 'progress':
                    document.documentElement.style.setProperty('--progress-gradient',
                        `linear-gradient(to right, ${startColor}, ${endColor})`);
                    data.colorSettings.progress.start = startColor;
                    data.colorSettings.progress.end = endColor;
                    break;
            }
        }

        function updateProgressColor(type, color) {
            if (type === 'mine') {
                document.documentElement.style.setProperty('--progress-mine',
                    `linear-gradient(to right, ${color}, ${adjustColor(color, -20)})`);
                data.colorSettings.progress.mine = color;
            } else if (type === 'fine') {
                document.documentElement.style.setProperty('--progress-fine',
                    `linear-gradient(to right, ${color}, ${adjustColor(color, 20)})`);
                data.colorSettings.progress.fine = color;
            }
        }

        function updateTextColor(type, color) {
            if (type === 'primary') {
                document.documentElement.style.setProperty('--color-text-primary', color);
                data.colorSettings.textPrimary = color;
            } else if (type === 'secondary') {
                document.documentElement.style.setProperty('--color-text-secondary', color);
                data.colorSettings.textSecondary = color;
            }
        }

        function updateBorderColor(color) {
            document.documentElement.style.setProperty('--color-border', color);
            data.colorSettings.borderColor = color;
        }

        function adjustColor(color, amount) {
            const hex = color.replace('#', '');
            const num = parseInt(hex, 16);
            const r = Math.min(255, Math.max(0, (num >> 16) + amount));
            const g = Math.min(255, Math.max(0, ((num >> 8) & 0x00FF) + amount));
            const b = Math.min(255, Math.max(0, (num & 0x0000FF) + amount));
            return `#${(r << 16 | g << 8 | b).toString(16).padStart(6, '0')}`;
        }

        function applyColorSettings() {
            const cs = data.colorSettings;
            updateMainColor('--color-primary', cs.primaryColor);
            updateGradient('background', cs.background.start, cs.background.end);
            updateGradient('card', cs.card.start, cs.card.end);
            updateGradient('progress', cs.progress.start, cs.progress.end);
            updateProgressColor('mine', cs.progress.mine);
            updateProgressColor('fine', cs.progress.fine);
            updateTextColor('primary', cs.textPrimary);
            updateTextColor('secondary', cs.textSecondary);
            updateBorderColor(cs.borderColor);
        }

        document.addEventListener('DOMContentLoaded', applyColorSettings);
    </script>
</body>

</html><|MERGE_RESOLUTION|>--- conflicted
+++ resolved
@@ -1091,12 +1091,8 @@
 
     <script>
         let isEditMode = false;
-<<<<<<< HEAD
         let originalData = null; 
         let uploadedImage = null; // 新增上傳圖片相關變數
-=======
-        let originalData = null;
->>>>>>> 98810744
         function getDataFromUrl() {
             try {
                 const urlParams = new URLSearchParams(window.location.search);
