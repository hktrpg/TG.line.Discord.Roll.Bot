--- conflicted
+++ resolved
@@ -23,7 +23,6 @@
 async function getRecords() {
 	return;
 	if (!checkMongodb.isDbOnline()) return;
-<<<<<<< HEAD
 	try {
 		let result = await checkMongodb.executeDatabaseOperation(
 			async () => await schema.multiServer.find({}),
@@ -32,10 +31,6 @@
 		if (result && result.length > 0) channelList = result;
 	} catch (error) {
 		console.error('multi-server #20 mongoDB error:', error?.name || 'Unknown', error?.reason || error?.message || error)
-=======
-	let result = await schema.multiServer.find({}).catch(error => {
-		console.error('[Multi-Server] MongoDB error:', error.name, error.reason)
->>>>>>> 6a2911f8
 		checkMongodb.dbErrOccurs();
 		return []; // Return empty array on error
 	}
