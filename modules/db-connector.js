--- conflicted
+++ resolved
@@ -13,7 +13,6 @@
     baseRetryInterval: 1000,  // 基礎重試間隔
     maxRetryInterval: 30_000,  // 最大重試間隔
     restartTime: '30 04 */3 * *',
-<<<<<<< HEAD
     connectTimeout: 180_000,    // 3 minutes (increased for sharding)
     socketTimeout: 180_000,     // 3 minutes (increased for sharding)
     poolSize: 12,              // 連線池大小 - Reduced for multi-shard environment (每個 cluster 3 個連接)
@@ -22,20 +21,6 @@
     serverSelectionTimeout: 60_000,  // Increased to 60 seconds for better stability with multiple shards
     maxIdleTimeMS: 60_000,     // 最大閒置時間 - Increased to reduce connection churn
     bufferCommands: true,     // Enable command buffering to allow operations before connection
-=======
-    // 連接超時設定 - 針對高併發啟動優化
-    connectTimeout: 30_000,    // 30秒連接超時（平衡啟動速度和穩定性）
-    socketTimeout: 45_000,     // 45秒 Socket 超時，避免慢查詢中途斷開
-    // 連接池設定 - 優化資源使用
-    // 注意：多 shard 共享連接，實際總連接數 = maxPoolSize * 共享連接數
-    // 當前架構：多 shard 共享一個連接，所以 maxPoolSize 可以設大一些
-    maxPoolSize: 50,          // 增加連接池大小，支持高併發讀寫
-    minPoolSize: 5,           // 維持最小連接數，減少連接建立開銷
-    heartbeatInterval: 10_000,  // 心跳檢查間隔
-    serverSelectionTimeout: 30_000,  // 30秒服務器選擇超時（應對啟動時高負載）
-    maxIdleTimeMS: 30_000,     // 關閉空閒連接時間
-    bufferCommands: true,     // 啟用命令緩衝，允許連接前操作
->>>>>>> 6a2911f8
     w: 'majority',            // 寫入確認級別
     retryWrites: true,        // 啟用寫入重試
     autoIndex: true,          // 自動建立索引（生產環境可設為 false 提升啟動速度）
@@ -99,7 +84,6 @@
         await new Promise(resolve => setTimeout(resolve, 5000));
         connectionCooldown = false;
     }
-<<<<<<< HEAD
 
     // 如果有正在進行的連接嘗試，返回該 Promise
     if (sharedConnectionPromise) {
@@ -212,148 +196,24 @@
             return true;
         } catch (error) {
             console.error(`MongoDB Connection Error: ${error.message}`);
-=======
-
-    // 如果有正在進行的連接嘗試，返回該 Promise
-    if (sharedConnectionPromise) {
-        console.log('[db-connector] Waiting for existing connection attempt...');
-        try {
-            await sharedConnectionPromise;
-            return mongoose.connection.readyState === 1;
-        } catch {
-            console.log('[db-connector] Existing connection attempt failed, will retry...');
-            sharedConnectionPromise = null;
-        }
-    }
-
-    // 如果正在連接中，等待連接完成
-    if (mongoose.connection.readyState === 2) { // connecting
-        console.log('[db-connector] MongoDB connection in progress, waiting...');
-        return new Promise((resolve, reject) => {
-            const timeout = setTimeout(() => {
-                reject(new Error('Connection timeout'));
-            }, 30_000);
-
-            mongoose.connection.once('connected', () => {
-                clearTimeout(timeout);
-                console.log('[db-connector] MongoDB connection established while waiting');
-                isConnected = true;
-                resolve(true);
-            });
-
-            mongoose.connection.once('error', (connectionError) => {
-                clearTimeout(timeout);
-                console.error('[db-connector] MongoDB connection failed while waiting:', connectionError.message);
-                isConnected = false;
-                reject(connectionError);
-            }).on('error', () => {
-                // Ignore additional errors during connection attempt
-            });
-        });
-    }
-
-    // 建立共享連接 Promise
-    sharedConnectionPromise = (async () => {
-        try {
-            connectionAttempts++;
-            // console.log(`[db-connector] Attempting to connect to MongoDB (Attempt ${connectionAttempts}) - ReadyState: ${mongoose.connection.readyState}`);
-
-            // 只有在真正斷開連接時才建立新連接
-            if (mongoose.connection.readyState === 0) { // disconnected
-                // console.log('[db-connector] Creating new MongoDB connection...');
-                await mongoose.connect(config.mongoUrl, {
-                    connectTimeoutMS: config.connectTimeout,
-                    socketTimeoutMS: config.socketTimeout,
-                    serverSelectionTimeoutMS: config.serverSelectionTimeout,
-                    maxPoolSize: config.maxPoolSize,
-                    minPoolSize: config.minPoolSize,
-                    heartbeatFrequencyMS: config.heartbeatInterval,
-                    maxIdleTimeMS: config.maxIdleTimeMS,
-                    bufferCommands: config.bufferCommands,
-                    w: config.w,
-                    retryWrites: config.retryWrites,
-                    autoIndex: config.autoIndex,
-                    useNewUrlParser: config.useNewUrlParser,
-                    useUnifiedTopology: config.useUnifiedTopology
-                });
-            } else if (mongoose.connection.readyState === 3) { // disconnecting
-                console.log('[db-connector] Waiting for disconnect to complete before reconnecting...');
-                // 等待斷開完成，然後建立新連接
-                await new Promise(resolve => {
-                    const checkState = () => {
-                        if (mongoose.connection.readyState === 0) {
-                            resolve();
-                        } else {
-                            setTimeout(checkState, 100);
-                        }
-                    };
-                    checkState();
-                });
-
-                // console.log('[db-connector] Reconnecting after disconnect...');
-                await mongoose.connect(config.mongoUrl, {
-                    connectTimeoutMS: config.connectTimeout,
-                    socketTimeoutMS: config.socketTimeout,
-                    serverSelectionTimeoutMS: config.serverSelectionTimeout,
-                    maxPoolSize: config.maxPoolSize,
-                    minPoolSize: config.minPoolSize,
-                    heartbeatFrequencyMS: config.heartbeatInterval,
-                    maxIdleTimeMS: config.maxIdleTimeMS,
-                    bufferCommands: config.bufferCommands,
-                    w: config.w,
-                    retryWrites: config.retryWrites,
-                    autoIndex: config.autoIndex,
-                    useNewUrlParser: config.useNewUrlParser,
-                    useUnifiedTopology: config.useUnifiedTopology
-                });
-            } else {
-                console.log(`[db-connector] MongoDB connection state is ${mongoose.connection.readyState}, no action needed`);
-                return true;
-            }
-
-            console.log(`[db-connector] MongoDB connected successfully. Connection state: ${connectionStates[mongoose.connection.readyState]}`);
-            isConnected = true;
-            connectionAttempts = 0;
-
-            // 監聽連線事件
-            setupConnectionListeners();
-
-            // 設置連線池監控
-            setupPoolMonitoring();
-
-            return true;
-        } catch (error) {
-            console.error(`[db-connector] MongoDB Connection Error: ${error.message}`);
->>>>>>> 6a2911f8
             isConnected = false;
 
             // 特別處理認證錯誤
             if (error.message.includes('bad auth') || error.message.includes('Authentication failed')) {
-<<<<<<< HEAD
                 console.error('MongoDB Authentication Error: Please check your credentials');
-=======
-                console.error('[db-connector] MongoDB Authentication Error: Please check your credentials');
->>>>>>> 6a2911f8
             }
 
             if (retries < config.maxRetries) {
                 const backoffTime = calculateBackoffTime(retries);
                 console.log(`[db-connector] Retrying connection in ${Math.round(backoffTime/1000)} seconds... (${retries + 1}/${config.maxRetries})`);
-<<<<<<< HEAD
-
-=======
->>>>>>> 6a2911f8
+
                 // Add jitter to prevent thundering herd
                 const jitter = Math.random() * 1000;
                 await new Promise(resolve => setTimeout(resolve, backoffTime + jitter));
                 return connect(retries + 1);
             }
 
-<<<<<<< HEAD
             console.error('MongoDB connection failed after all retries. Will retry periodically.');
-=======
-            console.error('[db-connector] MongoDB connection failed after all retries. Will retry periodically.');
->>>>>>> 6a2911f8
             // Set cooldown period
             connectionCooldown = true;
             // Schedule a retry after a longer delay
@@ -362,10 +222,7 @@
                 console.log('[db-connector] Attempting to reconnect to MongoDB after extended delay...');
                 connect(0);
             }, RETRY_DELAY);
-<<<<<<< HEAD
-
-=======
->>>>>>> 6a2911f8
+
             throw error; // Throw error so Promise rejects
         }
     })();
@@ -408,10 +265,7 @@
         console.log(`[db-connector] MongoDB connection established - ReadyState: ${mongoose.connection.readyState}`);
         isConnected = true;
         connectionAttempts = 0;
-<<<<<<< HEAD
-
-=======
->>>>>>> 6a2911f8
+
         // Emit connection event
         connectionEmitter.emit('connected', {
             isConnected: true,
@@ -423,10 +277,7 @@
         console.log(`[db-connector] MongoDB reconnected - ReadyState: ${mongoose.connection.readyState}`);
         isConnected = true;
         connectionAttempts = 0;
-<<<<<<< HEAD
-
-=======
->>>>>>> 6a2911f8
+
         // Emit reconnection event
         connectionEmitter.emit('reconnected', {
             isConnected: true,
@@ -466,11 +317,7 @@
 async function handleDisconnect() {
     console.log('[db-connector] MongoDB disconnected');
     isConnected = false;
-<<<<<<< HEAD
-
-=======
-    
->>>>>>> 6a2911f8
+
     // Emit disconnection event
     connectionEmitter.emit('disconnected', {
         isConnected: false,
@@ -493,11 +340,7 @@
             try {
                 await restart();
             } catch (error) {
-<<<<<<< HEAD
                 console.error('Reconnection attempt failed:', error);
-=======
-                console.error('[db-connector] Reconnection attempt failed:', error);
->>>>>>> 6a2911f8
             } finally {
                 reconnecting = false;
             }
@@ -511,11 +354,7 @@
 async function handleError(error) {
     console.error('[db-connector] MongoDB connection error:', error);
     isConnected = false;
-<<<<<<< HEAD
-
-=======
-    
->>>>>>> 6a2911f8
+
     // 如果已經在重新連接中，跳過
     if (reconnecting) {
         console.log('[db-connector] Reconnection already in progress (from error handler), skipping...');
@@ -532,11 +371,7 @@
             try {
                 await restart();
             } catch (error) {
-<<<<<<< HEAD
                 console.error('Recovery attempt failed:', error);
-=======
-                console.error('[db-connector] Recovery attempt failed:', error);
->>>>>>> 6a2911f8
             } finally {
                 reconnecting = false;
             }
@@ -642,51 +477,11 @@
 if (!initialized) {
     initialized = true;
     initializeConnection().catch(error => {
-<<<<<<< HEAD
         console.error('Failed to initialize MongoDB connection:', error);
     });
 }
 
 
-=======
-        console.error('[db-connector] Failed to initialize MongoDB connection:', error);
-    });
-}
-
-// 等待連接就緒的輔助函數
-async function waitForConnection(timeout = 30_000) {
-    const startTime = Date.now();
-    
-    // 如果已經連接，直接返回
-    if (mongoose.connection.readyState === 1 && isConnected) {
-        return true;
-    }
-
-    // 等待連接建立
-    return new Promise((resolve, reject) => {
-        const checkInterval = setInterval(() => {
-            if (mongoose.connection.readyState === 1 && isConnected) {
-                clearInterval(checkInterval);
-                resolve(true);
-            } else if (Date.now() - startTime > timeout) {
-                clearInterval(checkInterval);
-                reject(new Error('Connection timeout'));
-            }
-        }, 100);
-
-        // 監聽連接事件
-        const onConnected = () => {
-            clearInterval(checkInterval);
-            connectionEmitter.removeListener('connected', onConnected);
-            connectionEmitter.removeListener('reconnected', onConnected);
-            resolve(true);
-        };
-
-        connectionEmitter.once('connected', onConnected);
-        connectionEmitter.once('reconnected', onConnected);
-    });
-}
->>>>>>> 6a2911f8
 
 // 匯出
 module.exports = {
@@ -695,10 +490,5 @@
     restart,
     connect,
     withTransaction,
-<<<<<<< HEAD
     connectionEmitter
-=======
-    connectionEmitter,
-    waitForConnection
->>>>>>> 6a2911f8
 };