"use strict";
// Load `*.js` under roll directory as properties
//  i.e., `User.js` will become `exports['User']` or `exports.User`
const start = async () => {
	await require('fs').readdirSync('./roll/').forEach(async function (file) {
		if (file.match(/\.js$/) !== null && file !== 'index.js' && file !== 'demo.js') {
			const name = file.replace('.js', '');
			exports[name] = await require('../roll/' + file);
		}
	})
}
start();
const messageTimethenUpload = 50;
//50次 多少條訊息會上傳一次LOG
const oneDay = 24 * 60 * 60 * 1000;
//一日 多久會上傳一次LOG紀錄
const oneMinuts = 60000;
//60000 多久可以升級及增加經驗
const RollingLog = {
	RealTimeRollingLogfunction: {
		LastTimeLog: "",
		StartTime: "",
		LogTime: "",
		DiscordCountRoll: 0,
		DiscordCountText: 0,
		LineCountRoll: 0,
		LineCountText: 0,
		TelegramCountRoll: 0,
		TelegramCountText: 0,
		WWWCountRoll: 0,
		WWWCountText: 0,
		WhatsappCountRoll: 0,
		WhatsappCountText: 0
	}
};
const records = require('../modules/records.js');
var simpleCourt = null;
records.get('RealTimeRollingLog', (msgs) => {
	if (msgs && msgs[0] && msgs[0].RealTimeRollingLogfunction)
		RollingLog.RealTimeRollingLogfunction = {
			LastTimeLog: msgs[0].RealTimeRollingLogfunction.LastTimeLog || "",
			StartTime: msgs[0].RealTimeRollingLogfunction.StartTime || "",
			LogTime: msgs[0].RealTimeRollingLogfunction.LogTime || "",
			DiscordCountRoll: msgs[0].RealTimeRollingLogfunction.DiscordCountRoll || 0,
			DiscordCountText: msgs[0].RealTimeRollingLogfunction.DiscordCountText || 0,
			LineCountRoll: msgs[0].RealTimeRollingLogfunction.LineCountRoll || 0,
			LineCountText: msgs[0].RealTimeRollingLogfunction.LineCountText || 0,
			TelegramCountRoll: msgs[0].RealTimeRollingLogfunction.TelegramCountRoll || 0,
			TelegramCountText: msgs[0].RealTimeRollingLogfunction.TelegramCountText || 0,
			WWWCountRoll: msgs[0].RealTimeRollingLogfunction.WWWCountRoll || 0,
			WWWCountText: msgs[0].RealTimeRollingLogfunction.WWWCountText || 0,
			WhatsappCountRoll: msgs[0].RealTimeRollingLogfunction.WhatsappCountRoll || 0,
			WhatsappCountText: msgs[0].RealTimeRollingLogfunction.WhatsappCountText || 0

		};
	//console.log('RollingLog', RollingLog)
	simpleCourt = 0;
})
const msgSplitor = (/\S+/ig);

//Log everyday 01:00

let result = {
	text: '',
	type: 'text',
	LevelUp: ''
};

//用來呼叫骰組,新增骰組的話,要寫條件式到下面呼叫 
//格式是 exports.骰組檔案名字.function名
var parseInput = async function (inputStr, groupid, userid, userrole, botname, displayname, channelid, displaynameDiscord, membercount, CAPTCHA) {
	//console.log('InputStr: ' + inputStr);
	if (membercount) await membercount--
	result = {
		text: '',
		type: 'text',
		LevelUp: ''
	};
	let trigger = ""
	let stopmark = 0;
	let msgSplitor = (/\S+/ig);
	let mainMsg = {};
	mainMsg = inputStr.match(msgSplitor); //定義輸入字串
	if (mainMsg)
		trigger = mainMsg[0].toString().toLowerCase(); //指定啟動詞在第一個詞&把大階強制轉成細階

<<<<<<< HEAD
	/*	程序
	 *	EXPUP ->  LevelUP ->  z_stop -> rolldice -> cmdfunction -> courtMessage -> saveLog
	 *
	 */
=======
	//用來呼叫骰組,新增骰組的話,要寫條件式到下面呼叫 
	//格式是 exports.骰組檔案名字.function名
	var parseInput = async function (inputStr, groupid, userid, userrole, botname, displayname, channelid, displaynameDiscord, membercount, CAPTCHA) {
		//console.log('InputStr: ' + inputStr);
		if (membercount) await membercount--
		result = {
			text: '',
			type: 'text',
			LevelUp: ''
		};
		let trigger = ""
		let stopmark = 0;

		let mainMsg = {};
		mainMsg = inputStr.match(msgSplitor); //定義輸入字串
		if (mainMsg)
			trigger = mainMsg[0].toString().toLowerCase(); //指定啟動詞在第一個詞&把大階強制轉成細階

		/*	程序
		 *	EXPUP ->  LevelUP ->  z_stop -> rolldice -> cmdfunction -> courtMessage -> saveLog
		 *
		 */


		//EXPUP 功能 + LevelUP 功能
		if (groupid) {
			let tempEXPUP = await EXPUP(groupid, userid, displayname, displaynameDiscord, membercount);
			if (tempEXPUP) {
				console.log('tempEXPUP: ', tempEXPUP);
				result.LevelUp = tempEXPUP;
			}
		}
>>>>>>> f0dac123


	//EXPUP 功能 + LevelUP 功能
	if (groupid) {
		let tempEXPUP = await EXPUP(groupid, userid, displayname, displaynameDiscord, membercount);
		if (tempEXPUP) {
			console.log('tempEXPUP: ', tempEXPUP);
			result.LevelUp = tempEXPUP;
		}
	}


	//檢查是不是要停止  z_stop功能
	stopmark = await z_stop(mainMsg, groupid);
	if (stopmark == 1) return result;
	if (!inputStr) return result;

	//rolldice
	let rollDiceResult = await rolldice(inputStr, groupid, userid, userrole, mainMsg, botname, displayname, channelid, displaynameDiscord, membercount)
	result = await Object.assign(result, rollDiceResult)


	//cmdfunction  .cmd 功能   z_saveCommand 功能
	if (mainMsg && mainMsg[0].toLowerCase() == ".cmd" && mainMsg[1] && mainMsg[1].toLowerCase() != "help" && mainMsg[1].toLowerCase() != "add" && mainMsg[1].toLowerCase() != "show" && mainMsg[1].toLowerCase() != "del" && result.text) {
		let cmdFunctionResult = await cmdfunction(inputStr, groupid, userid, userrole, mainMsg, trigger, botname, displayname, channelid, displaynameDiscord, membercount, result);
		if (typeof cmdFunctionResult === 'object' && cmdFunctionResult !== null) {
			result = await Object.assign(result, cmdFunctionResult)
		}

	}
	if (result.characterReRoll) {
		let characterReRoll = await cmdfunction(inputStr, groupid, userid, userrole, mainMsg, trigger, botname, displayname, channelid, displaynameDiscord, membercount, result)
		result = await Object.assign(result, characterReRoll)
		if (result.text && result.characterName) {
			result.text = result.characterName + ' 投擲 ' + result.characterReRollName + ':\n' + result.text
		}
	}

	//courtMessage + saveLog
	courtMessage(result, botname, inputStr)

	//return result
	result.CAPTCHA = CAPTCHA;
	return result;
}

async function courtMessage(result, botname, inputStr) {
	if (result && result.text) {
		//SAVE THE LOG
		if (simpleCourt != null) {
			switch (botname) {
				case "Discord":
					console.log('Discord \'s inputStr: ', inputStr);
					RollingLog.RealTimeRollingLogfunction.DiscordCountRoll++;
					break;
				case "Line":
					console.log('   Line \'s inputStr: ', inputStr);
					RollingLog.RealTimeRollingLogfunction.LineCountRoll++;
					break;
				case "Telegram":
					console.log('Telegram\'s inputStr: ', inputStr);
					RollingLog.RealTimeRollingLogfunction.TelegramCountRoll++;
					break;
				case "Whatsapp":
					console.log('Whatsapp\'s inputStr: ', inputStr);
					RollingLog.RealTimeRollingLogfunction.WhatsappCountRoll++;
					break;
				case "Whatsapp":
					console.log('     WWW\'s inputStr: ', inputStr);
					RollingLog.RealTimeRollingLogfunction.WhatsappCountRoll++;
					break;
				default:
					break;
			}
			simpleCourt++;
			//await saveLog();
		}



		return result;
	} else {
		if (simpleCourt != null) {
			switch (botname) {
				case "Discord":
					RollingLog.RealTimeRollingLogfunction.DiscordCountText++;
					break;
				case "Line":
					RollingLog.RealTimeRollingLogfunction.LineCountText++;
					break;
				case "Telegram":
					RollingLog.RealTimeRollingLogfunction.TelegramCountText++;
					break;
				case "Whatsapp":
					RollingLog.RealTimeRollingLogfunction.WhatsappCountText++;
					break;
				case "WWW":
					RollingLog.RealTimeRollingLogfunction.WWWCountText++;
					break;
				default:
					break;
			}
			simpleCourt++;

		}

	}
	await saveLog();
	return null;
}

async function cmdfunction(inputStr, groupid, userid, userrole, mainMsg, trigger, botname, displayname, channelid, displaynameDiscord, membercount, result) {
	let msgSplitor = (/\S+/ig);
	//console.log('result.text', result.text.toString().replace(mainMsg[1], ""))
	inputStr = result.text.toString().replace(mainMsg[1], "");
	//console.log(inputStr)
	mainMsg = inputStr.match(msgSplitor); //定義輸入字串
	trigger = mainMsg[0].toString().toLowerCase(); //指定啟動詞在第一個詞&把大階強制轉成細階
	//console.log('inputStr2: ', inputStr)
	result.text = "";
	//檢查是不是要停止
	let tempResut = await rolldice(inputStr, groupid, userid, userrole, mainMsg, botname, displayname, channelid, displaynameDiscord, membercount)
	if (typeof tempResut === 'object' && tempResut !== null) {
		return tempResut;
	}
	console.log('inputStr2: ', inputStr);
}


//上傳用
async function saveLog() {
	//假如沒有StartTime 或過了一天則上載中途紀錄到MLAB
	//console.log(Date.now() - RollingLog.RealTimeRollingLogfunction.StartTime)
	if (!RollingLog.RealTimeRollingLogfunction.StartTime) {
		RollingLog.RealTimeRollingLogfunction.StartTime = Date(Date.now()).toLocaleString("en-US", {
			timeZone: "Asia/HongKong"
		})
	}

	if (!RollingLog.RealTimeRollingLogfunction.LastTimeLog || Date.now() - RollingLog.RealTimeRollingLogfunction.LastTimeLog >= (oneDay)) {
		RollingLog.RealTimeRollingLogfunction.LastTimeLog = Date.now();
		//上傳中途紀錄MLAB
		//RollingLogfunction
		//PUSH 推送
		let temp = {
			LogTime: Date(Date.now()).toLocaleString("en-US", {
				timeZone: "Asia/HongKong"
			}),
			DiscordCountRoll: RollingLog.RealTimeRollingLogfunction.DiscordCountRoll,
			DiscordCountText: RollingLog.RealTimeRollingLogfunction.DiscordCountText,
			LineCountRoll: RollingLog.RealTimeRollingLogfunction.LineCountRoll,
			LineCountText: RollingLog.RealTimeRollingLogfunction.LineCountText,
			TelegramCountRoll: RollingLog.RealTimeRollingLogfunction.TelegramCountRoll,
			TelegramCountText: RollingLog.RealTimeRollingLogfunction.TelegramCountText,
			WWWCountRoll: RollingLog.RealTimeRollingLogfunction.WWWCountRoll,
			WWWCountText: RollingLog.RealTimeRollingLogfunction.WWWCountText,
			WhatsappCountRoll: RollingLog.RealTimeRollingLogfunction.WhatsappCountRoll,
			WhatsappCountText: RollingLog.RealTimeRollingLogfunction.WhatsappCountText
		};
		records.pushtrpgSaveLogfunction('RollingLog', temp, () => {
			//console.log('SAVE LOG')
		})
	}
	//每50次上傳即時紀錄到MLAB
	if (!RollingLog.RealTimeRollingLogfunction.LastTimeLog || Date.now() - RollingLog.RealTimeRollingLogfunction.LastTimeLog >= (oneDay) || simpleCourt % messageTimethenUpload == 0 || simpleCourt == 1) {
		//simpleCourt % 50 == 0 || simpleCourt == 1
		//MLAB
		//RealTimeRollingLogfunction
		//SET 紀錄
		let temp = {
			LogTime: Date(Date.now()).toLocaleString("en-US", {
				timeZone: "Asia/HongKong"
			}),
			StartTime: RollingLog.RealTimeRollingLogfunction.StartTime,
			LastTimeLog: RollingLog.RealTimeRollingLogfunction.LastTimeLog,
			DiscordCountRoll: RollingLog.RealTimeRollingLogfunction.DiscordCountRoll,
			DiscordCountText: RollingLog.RealTimeRollingLogfunction.DiscordCountText,
			LineCountRoll: RollingLog.RealTimeRollingLogfunction.LineCountRoll,
			LineCountText: RollingLog.RealTimeRollingLogfunction.LineCountText,
			TelegramCountRoll: RollingLog.RealTimeRollingLogfunction.TelegramCountRoll,
			TelegramCountText: RollingLog.RealTimeRollingLogfunction.TelegramCountText,
			WWWCountRoll: RollingLog.RealTimeRollingLogfunction.WWWCountRoll,
			WWWCountText: RollingLog.RealTimeRollingLogfunction.WWWCountText,
			WhatsappCountRoll: RollingLog.RealTimeRollingLogfunction.WhatsappCountRoll,
			WhatsappCountText: RollingLog.RealTimeRollingLogfunction.WhatsappCountText
		};
		records.settrpgSaveLogfunctionRealTime('RealTimeRollingLog', temp, () => {
			//console.log('SAVE REAL TIME LOG')
		});

	}
	//console.log("RollingLog: ", RollingLog)
	return null;
}

async function EXPUP(groupid, userid, displayname, displaynameDiscord, membercount) {
	let tempEXPconfig = 0;
	let tempGPID = 0;
	let tempGPuserID = 0;
	let tempGPHidden = 0;
	//1. 檢查GROUP ID 有沒有開啓CONFIG 功能 1
	if (exports.z_Level_system && exports.z_Level_system.initialize() && exports.z_Level_system.initialize().trpgLevelSystemfunction && exports.z_Level_system.initialize().trpgLevelSystemfunction[0]) {
		for (let a = 0; a < exports.z_Level_system.initialize().trpgLevelSystemfunction.length; a++) {
			if (exports.z_Level_system.initialize().trpgLevelSystemfunction[a].groupid == groupid && exports.z_Level_system.initialize().trpgLevelSystemfunction[a].Switch == "1") {
				tempEXPconfig = 1;
				tempGPID = a;
			}
			//檢查CONFIG開啓
		}
	}

	if (tempEXPconfig == 1) {
		let tempIsUser = 0;
		//2. 有 -> 檢查有沒USER 資料
		for (let b = 0; b < exports.z_Level_system.initialize().trpgLevelSystemfunction[tempGPID].trpgLevelSystemfunction.length; b++) {
			if (exports.z_Level_system.initialize().trpgLevelSystemfunction[tempGPID].trpgLevelSystemfunction[b].userid == userid) {
				tempIsUser = userid;
				tempGPuserID = b;
			}
		}

		//3. 沒有 -> 新增
		if (tempIsUser == 0) {
			let temp = {
				groupid: groupid,
				trpgLevelSystemfunction: {
					userid: userid,
					name: displayname || '無名',
					EXP: await exports.rollbase.Dice(9) + 15,
					//EXP: math.floor(math.random() * 10) + 15,
					Level: "0",
					LastSpeakTime: Date.now()
				}
			}

			exports.z_Level_system.initialize().trpgLevelSystemfunction[tempGPID].trpgLevelSystemfunction.push(temp.trpgLevelSystemfunction);

			records.settrpgLevelSystemfunctionNewUser('trpgLevelSystem', temp, () => {});

		} else if (tempIsUser != 0) {
			//4. 有-> 檢查上次紀錄的時間 超過60000 (1分鐘) 即增加1-10 經驗值
			if (new Date(Date.now()) - new Date(exports.z_Level_system.initialize().trpgLevelSystemfunction[tempGPID].trpgLevelSystemfunction[tempGPuserID].LastSpeakTime) > oneMinuts) {
				exports.z_Level_system.initialize().trpgLevelSystemfunction[tempGPID].trpgLevelSystemfunction[tempGPuserID].EXP = exports.z_Level_system.initialize().trpgLevelSystemfunction[tempGPID].trpgLevelSystemfunction[tempGPuserID].EXP + await exports.rollbase.Dice(9) + 15;
				exports.z_Level_system.initialize().trpgLevelSystemfunction[tempGPID].trpgLevelSystemfunction[tempGPuserID].LastSpeakTime = Date.now();
				exports.z_Level_system.initialize().trpgLevelSystemfunction[tempGPID].trpgLevelSystemfunction[tempGPuserID].name = displaynameDiscord || displayname || '無名'
				//5. 檢查現LEVEL 需不需要上升. =5 / 6 * LVL * (2 * LVL * LVL + 27 * LVL + 91)
				if ((5 / 6 * (Number(exports.z_Level_system.initialize().trpgLevelSystemfunction[tempGPID].trpgLevelSystemfunction[tempGPuserID].Level) + 1) * (2 * (Number(exports.z_Level_system.initialize().trpgLevelSystemfunction[tempGPID].trpgLevelSystemfunction[tempGPuserID].Level) + 1) * (Number(exports.z_Level_system.initialize().trpgLevelSystemfunction[tempGPID].trpgLevelSystemfunction[tempGPuserID].Level) + 1) + 27 * (Number(exports.z_Level_system.initialize().trpgLevelSystemfunction[tempGPID].trpgLevelSystemfunction[tempGPuserID].Level) + 1) + 91)) <= exports.z_Level_system.initialize().trpgLevelSystemfunction[tempGPID].trpgLevelSystemfunction[tempGPuserID].EXP) {
					//現EXP >於需求LV
					//LVUP
					exports.z_Level_system.initialize().trpgLevelSystemfunction[tempGPID].trpgLevelSystemfunction[tempGPuserID].Level++;

					//8. 更新MLAB資料 
					records.settrpgLevelSystemfunctionEXPup('trpgLevelSystem', exports.z_Level_system.initialize().trpgLevelSystemfunction[tempGPID], exports.z_Level_system.initialize().trpgLevelSystemfunction[tempGPID].trpgLevelSystemfunction, () => {});
					if (exports.z_Level_system.initialize().trpgLevelSystemfunction[tempGPID].Hidden == 1) {
						//6. 需要 -> 檢查有沒有開啓通知
						//console.log('levelup', result)
						/*
						result.LevelUp = await LevelUP(tempGPID, tempGPuserID).catch(error => {
							console.log(error)
						})
						*/
						return await LevelUP(userid, displayname, displaynameDiscord, membercount, tempGPID, tempGPuserID);
						//console.log('result.LevelUp: ', result.LevelUp)
					}
				}



			}
		}

	}


}

async function LevelUP(userid, displayname, displaynameDiscord, membercount, tempGPID, tempGPuserID) {
	//1. 讀取LEVELUP語
	let username = displaynameDiscord || displayname || "無名"
	let userlevel = exports.z_Level_system.initialize().trpgLevelSystemfunction[tempGPID].trpgLevelSystemfunction[tempGPuserID].Level;
	let userexp = exports.z_Level_system.initialize().trpgLevelSystemfunction[tempGPID].trpgLevelSystemfunction[tempGPuserID].EXP;
	//console.log('rply.trpgLevelSystemfunction[i]',
	let usermember_count = membercount || exports.z_Level_system.initialize().trpgLevelSystemfunction[tempGPID].trpgLevelSystemfunction.length;
	let userRanking = await ranking(userid, exports.z_Level_system.initialize().trpgLevelSystemfunction[tempGPID].trpgLevelSystemfunction);

	let userRankingPer = Math.ceil(userRanking / usermember_count * 10000) / 100 + '%';
	let userTitle = await exports.z_Level_system.checkTitle(userlevel, exports.z_Level_system.initialize().trpgLevelSystemfunction[tempGPID].Title);
	let tempUPWord = exports.z_Level_system.initialize().trpgLevelSystemfunction[tempGPID].LevelUpWord || "恭喜 {user.name}《{user.title}》，你的克蘇魯神話知識現在是 {user.level}點了！\n現在排名是{server.member_count}人中的第{user.Ranking}名！";
	return tempUPWord.replace(/{user.name}/ig, username).replace(/{user.level}/ig, userlevel).replace(/{user.exp}/ig, userexp).replace(/{user.Ranking}/ig, userRanking).replace(/{user.RankingPer}/ig, userRankingPer).replace(/{server.member_count}/ig, usermember_count).replace(/{user.title}/ig, userTitle);

	//2. 回應BOT

}

async function ranking(who, data) {
	let array = [];
	let answer = "0";
	for (let key in data) {
		await array.push(data[key]);
	}

	array.sort(function (a, b) {
		return b.EXP - a.EXP;
	});

	let rank = 1;
	//console.log('array.length', array.length)
	//console.log('array', array)
	for (let i = 0; i < array.length; i++) {
		if (i > 0 && array[i].EXP < array[i - 1].EXP) {
			rank++;
		}
		array[i].rank = rank;
	}
	for (let b = 0; b < array.length; b++) {
		if (array[b].userid == who)
			answer = b + 1;
		//  document.write(b + 1);

	}
	//console.log('answer', answer)
	return answer;
}



async function z_stop(mainMsg, groupid) {
	if (exports.z_stop && exports.z_stop.initialize() && exports.z_stop.initialize().save && exports.z_stop.initialize().save[0] && exports.z_stop.initialize().save[0].blockfunction && exports.z_stop.initialize().save[0].blockfunction.length > 0 && mainMsg && mainMsg[0]) {
		for (let i = 0; i < exports.z_stop.initialize().save.length; i++) {
			if ((new RegExp(exports.z_stop.initialize().save[i].blockfunction.join("|"), "i")).test(mainMsg[0]) && exports.z_stop.initialize().save[i].groupid == groupid && exports.z_stop.initialize().save[i].blockfunction.length > 0) {
				console.log('Match AND STOP');
				return 1;
			}
		}
	}
}

var rolldice = async function (inputStr, groupid, userid, userrole, mainMsg, botname, displayname, channelid, displaynameDiscord, membercount) {
	//	console.log(exports)
	//在下面位置開始分析trigger
	if (!groupid) {
		groupid = 0
	};
	/*
			[{
				prefixs: [{
					first: /^[.]al$/i,
					second: /\d+/
				}, {
					first: /^[.]al$/i,
					second: /\abc\d+/
				}],
				name: 'Alevel'
			}, {
				prefixs: [{
					first: /^[.]CC$/i,
					second: /\d+/
				}, {
					first: /^[.]ef$/i,
					second: /bc\d+/
				}],
				name: 'CC'
			}]
			*/
	if (mainMsg && !mainMsg[1]) mainMsg[1] = '';
	//把exports objest => Array
	const idList = await Object.keys(exports).map(i => exports[i]);
	const findTarget = await idList.find(item => {
		if (item.prefixs && item.prefixs()) {
			for (let index = 0; index < item.prefixs().length; index++) {
				if (mainMsg[0].match(item.prefixs()[index].first) && (mainMsg[1].match(item.prefixs()[index].second) || item.prefixs()[index].second == null)) {
					return true
				}
			}
		}
	});
	if (!findTarget) {
		return null;
	} else {
		console.log('            trigger: ', inputStr);
		const tempsave = await findTarget.rollDiceCommand(inputStr, mainMsg, groupid, userid, userrole, botname, displayname, channelid, displaynameDiscord, membercount);
		//console.log('tempsave: ', tempsave)
		return tempsave;
	}



	/*
		let breakFlag = false;
		for (let v in exports) {
			//console.log('v: ', v)
			if (exports.hasOwnProperty(v)) {
				if (breakFlag === true) {
					return false;
				}
				//0 = 不存在
				//1 = 符合
				//2 = 不符合
				//以下是分析每組rolling prefixs的資料
				//以每次同步檢查第一第二個 
				//例如第一組是 cc  第二組是 80 
				//那條件式就是 /^cc$/i 和/^\d+$/
				if (mainMsg && !mainMsg[1]) mainMsg[1] = '';
				let checkmainMsg0 = 0;
				let checkmainMsg1 = 0;
				let findprefixs = 0;
				if (exports[v].prefixs && exports[v].prefixs()[0]) {
					for (let i = 0; i <= exports[v].prefixs().length - 1; i = i + 2) {
						checkmainMsg0 = 0;
						checkmainMsg1 = 0;
						if (exports[v].prefixs()[i] && exports[v].prefixs()[i]) {
							checkmainMsg0 = 2;
							if (exports[v].prefixs()[i + 1] && exports[v].prefixs()[i + 1]) {
								checkmainMsg1 = 2;
							}
							if (mainMsg && exports[v].prefixs()[i] && exports[v].prefixs()[i].test(mainMsg[0])) {
								checkmainMsg0 = 1;
							}
							if (mainMsg && exports[v].prefixs()[i + 1] && exports[v].prefixs()[i + 1].test(mainMsg[1])) {
								checkmainMsg1 = 1;
							}
							if (checkmainMsg0 <= 1 && checkmainMsg1 <= 1 && checkmainMsg0 + checkmainMsg1 >= 1) {
								findprefixs = 1;
								i = exports[v].prefixs().length + 1;
								breakFlag = true;
							}
						}
					}
				}



				if (findprefixs == 1) {
					console.log('             trigger: ', inputStr);
					let tempsave = await exports[v].rollDiceCommand(inputStr, mainMsg, groupid, userid, userrole, botname, displayname, channelid, displaynameDiscord, membercount);
					//console.log('tempsave: ', tempsave)
					return await tempS();

					async function tempS() {
						if (tempsave) {
							for (let key in tempsave) {
								if (tempsave.hasOwnProperty(key)) {
									result[key] = tempsave[key];
								}
							}

						}

						if (result.text)
							return result;
					}
				}
			}
		}

*/

}



module.exports.parseInput = parseInput;
module.exports.rolldice = rolldice;<|MERGE_RESOLUTION|>--- conflicted
+++ resolved
@@ -66,30 +66,6 @@
 	LevelUp: ''
 };
 
-//用來呼叫骰組,新增骰組的話,要寫條件式到下面呼叫 
-//格式是 exports.骰組檔案名字.function名
-var parseInput = async function (inputStr, groupid, userid, userrole, botname, displayname, channelid, displaynameDiscord, membercount, CAPTCHA) {
-	//console.log('InputStr: ' + inputStr);
-	if (membercount) await membercount--
-	result = {
-		text: '',
-		type: 'text',
-		LevelUp: ''
-	};
-	let trigger = ""
-	let stopmark = 0;
-	let msgSplitor = (/\S+/ig);
-	let mainMsg = {};
-	mainMsg = inputStr.match(msgSplitor); //定義輸入字串
-	if (mainMsg)
-		trigger = mainMsg[0].toString().toLowerCase(); //指定啟動詞在第一個詞&把大階強制轉成細階
-
-<<<<<<< HEAD
-	/*	程序
-	 *	EXPUP ->  LevelUP ->  z_stop -> rolldice -> cmdfunction -> courtMessage -> saveLog
-	 *
-	 */
-=======
 	//用來呼叫骰組,新增骰組的話,要寫條件式到下面呼叫 
 	//格式是 exports.骰組檔案名字.function名
 	var parseInput = async function (inputStr, groupid, userid, userrole, botname, displayname, channelid, displaynameDiscord, membercount, CAPTCHA) {
@@ -108,21 +84,6 @@
 		if (mainMsg)
 			trigger = mainMsg[0].toString().toLowerCase(); //指定啟動詞在第一個詞&把大階強制轉成細階
 
-		/*	程序
-		 *	EXPUP ->  LevelUP ->  z_stop -> rolldice -> cmdfunction -> courtMessage -> saveLog
-		 *
-		 */
-
-
-		//EXPUP 功能 + LevelUP 功能
-		if (groupid) {
-			let tempEXPUP = await EXPUP(groupid, userid, displayname, displaynameDiscord, membercount);
-			if (tempEXPUP) {
-				console.log('tempEXPUP: ', tempEXPUP);
-				result.LevelUp = tempEXPUP;
-			}
-		}
->>>>>>> f0dac123
 
 
 	//EXPUP 功能 + LevelUP 功能
